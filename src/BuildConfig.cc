#include "BuildConfig.hpp"

#include "Algos.hpp"
#include "Command.hpp"
#include "Exception.hpp"
#include "Git2.hpp"
#include "Logger.hpp"
#include "Manifest.hpp"
#include "Parallelism.hpp"
#include "TermColor.hpp"

#include <algorithm>
#include <array>
#include <cctype>
#include <cstddef>
#include <cstdint>
#include <cstdio>
#include <cstdlib>
#include <filesystem>
#include <fmt/core.h>
#include <fmt/ranges.h>
#include <fstream>
#include <iomanip>
#include <iostream>
#include <memory>
#include <optional>
#include <ostream>
#include <queue>
#include <ranges>
#include <span>
#include <sstream>
#include <string>
#include <string_view>
#include <tbb/blocked_range.h>
#include <tbb/parallel_for.h>
#include <tbb/spin_mutex.h>
#include <thread>
#include <unordered_map>
#include <unordered_set>
#include <utility>
#include <vector>

std::ostream&
operator<<(std::ostream& os, VarType type) {
  switch (type) {
    case VarType::Recursive:
      os << "=";
      break;
    case VarType::Simple:
      os << ":=";
      break;
    case VarType::Cond:
      os << "?=";
      break;
    case VarType::Append:
      os << "+=";
      break;
    case VarType::Shell:
      os << "!=";
      break;
  }
  return os;
}

BuildConfig::BuildConfig(const std::string& packageName, const bool isDebug)
    : packageName{ packageName }, isDebug{ isDebug } {
  libName = fmt::format("lib{}.a", packageName);
  const fs::path projectBasePath = getProjectBasePath();
  if (isDebug) {
    outBasePath = projectBasePath / "poac-out" / "debug";
  } else {
    outBasePath = projectBasePath / "poac-out" / "release";
  }
  buildOutPath = outBasePath / (packageName + ".d");
  unittestOutPath = outBasePath / "unittests";

  if (const char* cxx = std::getenv("CXX")) {
    this->cxx = cxx;
  } else {
    const std::string output = Command("make")
                                   .addArg("--print-data-base")
                                   .addArg("--question")
                                   .addArg("-f")
                                   .addArg("/dev/null")
                                   .setStderrConfig(Command::IOConfig::Null)
                                   .output()
                                   .stdout;
    std::istringstream iss(output);
    std::string line;

    while (std::getline(iss, line)) {
      if (line.starts_with("CXX = ")) {
        this->cxx = line.substr("CXX = "sv.size());
        return;
      }
    }
    throw PoacError("failed to get CXX from make");
  }
}

// Generally split the string by space character, but it will properly interpret
// the quotes and some escape sequences. (More specifically it will ignore
// whatever character that goes after a backslash and preserve all characters,
// usually used to pass an argument containing spaces, between quotes.)
static std::vector<std::string>
parseEnvFlags(std::string_view env) {
  std::vector<std::string> result;
  std::string buffer;

  bool foundBackslash = false;
  bool isInQuote = false;
  char quoteChar = ' ';

  for (const char c : env) {
    if (foundBackslash) {
      buffer += c;
      foundBackslash = false;
    } else if (isInQuote) {
      // Backslashes in quotes should still be processed.
      if (c == '\\') {
        foundBackslash = true;
      } else if (c == quoteChar) {
        isInQuote = false;
      } else {
        buffer += c;
      }
    } else if (c == '\'' || c == '"') {
      isInQuote = true;
      quoteChar = c;
    } else if (c == '\\') {
      foundBackslash = true;
    } else if (std::isspace(c)) {
      // Add argument only if necessary (i.e. buffer is not empty)
      if (!buffer.empty()) {
        result.push_back(buffer);
        buffer.clear();
      }
      // Otherwise just ignore the character. Notice that the two conditions
      // cannot be combined into just one else-if branch because that will cause
      // extra spaces to appear in the result.
    } else {
      buffer += c;
    }
  }

  // Append the buffer if it's not empty (happens when no spaces at the end of
  // string).
  if (!buffer.empty()) {
    result.push_back(buffer);
  }

  return result;
}

static std::vector<std::string>
getEnvFlags(const char* name) {
  if (const char* env = std::getenv(name)) {
    return parseEnvFlags(env);
  }
  return {};
}

static void
emitDep(std::ostream& os, size_t& offset, const std::string_view dep) {
  constexpr size_t maxLineLen = 80;
  if (offset + dep.size() + 2 > maxLineLen) {  // 2 for space and \.
    // \ for line continuation. \ is the 80th character.
    os << std::setw(static_cast<int>(maxLineLen + 3 - offset)) << " \\\n ";
    offset = 2;
  }
  os << ' ' << dep;
  offset += dep.size() + 1;  // space
}

static void
emitTarget(
    std::ostream& os, const std::string_view target,
    const std::unordered_set<std::string>& dependsOn,
    const std::optional<std::string>& sourceFile = std::nullopt,
    const std::vector<std::string>& commands = {}
) {
  size_t offset = 0;

  os << target << ':';
  offset += target.size() + 2;  // : and space

  if (sourceFile.has_value()) {
    emitDep(os, offset, sourceFile.value());
  }
  for (const std::string_view dep : dependsOn) {
    emitDep(os, offset, dep);
  }
  os << '\n';

  for (const std::string_view cmd : commands) {
    os << '\t';
    if (!cmd.starts_with('@')) {
      os << "$(Q)";
    }
    os << cmd << '\n';
  }
  os << '\n';
}

void
BuildConfig::emitVariable(std::ostream& os, const std::string& varName) const {
  std::ostringstream oss;  // TODO: implement an elegant way to get type size.
  oss << varName << ' ' << variables.at(varName).type;
  const std::string left = oss.str();
  os << left << ' ';

  constexpr size_t maxLineLen = 80;  // TODO: share across sources?
  size_t offset = left.size() + 1;   // space
  std::string value;
  for (const char c : variables.at(varName).value) {
    if (c == ' ') {
      // Emit value
      if (offset + value.size() + 2 > maxLineLen) {  // 2 for space and '\'
        os << std::setw(static_cast<int>(maxLineLen + 3 - offset)) << "\\\n  ";
        offset = 2;
      }
      os << value << ' ';
      offset += value.size() + 1;
      value.clear();
    } else {
      value.push_back(c);
    }
  }

  if (!value.empty()) {
    if (offset + value.size() + 2 > maxLineLen) {  // 2 for space and '\'
      os << std::setw(static_cast<int>(maxLineLen + 3 - offset)) << "\\\n  ";
    }
    os << value;
  }
  os << '\n';
}

template <typename T>
std::vector<std::string>
topoSort(
    const std::unordered_map<std::string, T>& list,
    const std::unordered_map<std::string, std::vector<std::string>>& adjList
) {
  std::unordered_map<std::string, uint32_t> inDegree;
  for (const auto& var : list) {
    inDegree[var.first] = 0;
  }
  for (const auto& edge : adjList) {
    if (!list.contains(edge.first)) {
      continue;  // Ignore nodes not in list
    }
    if (!inDegree.contains(edge.first)) {
      inDegree[edge.first] = 0;
    }
    for (const auto& neighbor : edge.second) {
      inDegree[neighbor]++;
    }
  }

  std::queue<std::string> zeroInDegree;
  for (const auto& var : inDegree) {
    if (var.second == 0) {
      zeroInDegree.push(var.first);
    }
  }

  std::vector<std::string> res;
  while (!zeroInDegree.empty()) {
    const std::string node = zeroInDegree.front();
    zeroInDegree.pop();
    res.push_back(node);

    if (!adjList.contains(node)) {
      // No dependencies
      continue;
    }
    for (const std::string& neighbor : adjList.at(node)) {
      inDegree[neighbor]--;
      if (inDegree[neighbor] == 0) {
        zeroInDegree.push(neighbor);
      }
    }
  }

  if (res.size() != list.size()) {
    // Cycle detected
    throw PoacError("too complex build graph");
  }
  return res;
}

void
BuildConfig::emitMakefile(std::ostream& os) const {
  const std::vector<std::string> sortedVars = topoSort(variables, varDeps);
  for (const std::string& varName : sortedVars) {
    emitVariable(os, varName);
  }
  if (!sortedVars.empty() && !targets.empty()) {
    os << '\n';
  }

  if (phony.has_value()) {
    emitTarget(os, ".PHONY", phony.value());
  }
  if (all.has_value()) {
    emitTarget(os, "all", all.value());
  }

  const std::vector<std::string> sortedTargets = topoSort(targets, targetDeps);
  for (const auto& sortedTarget : std::ranges::reverse_view(sortedTargets)) {
    emitTarget(
        os, sortedTarget, targets.at(sortedTarget).remDeps,
        targets.at(sortedTarget).sourceFile, targets.at(sortedTarget).commands
    );
  }
}

void
BuildConfig::emitCompdb(std::ostream& os) const {
  const fs::path directory = getProjectBasePath();
  const std::string indent1(2, ' ');
  const std::string indent2(4, ' ');

  std::ostringstream oss;
  for (const auto& [target, targetInfo] : targets) {
    if (phony->contains(target)) {
      // Ignore phony dependencies.
      continue;
    }

    bool isCompileTarget = false;
    for (const std::string_view cmd : targetInfo.commands) {
      if (!cmd.starts_with("$(CXX)") && !cmd.starts_with("@$(CXX)")) {
        continue;
      }
      if (cmd.find("-c") == std::string_view::npos) {
        // Ignore link commands.
        continue;
      }
      isCompileTarget = true;
    }
    if (!isCompileTarget) {
      continue;
    }

    // We don't check the std::optional value because we know the first
    // dependency always exists for compile targets.
    const std::string file =
        fs::relative(targetInfo.sourceFile.value(), directory);
    // The output is the target.
    const std::string output = fs::relative(target, directory);
    const Command cmd = Command(cxx)
                            .addArgs(cxxflags)
                            .addArgs(defines)
                            .addArg("-DPOAC_TEST")
                            .addArgs(includes)
                            .addArg("-c")
                            .addArg(file)
                            .addArg("-o")
                            .addArg(output);

    oss << indent1 << "{\n";
    oss << indent2 << "\"directory\": " << directory << ",\n";
    oss << indent2 << "\"file\": " << std::quoted(file) << ",\n";
    oss << indent2 << "\"output\": " << std::quoted(output) << ",\n";
    oss << indent2 << "\"command\": " << std::quoted(cmd.toString()) << "\n";
    oss << indent1 << "},\n";
  }

  std::string output = oss.str();
  if (!output.empty()) {
    // Remove the last comma.
    output.pop_back();  // \n
    output.pop_back();  // ,
  }

  os << "[\n";
  os << output << '\n';
  os << "]\n";
}

std::string
BuildConfig::runMM(const std::string& sourceFile, const bool isTest) const {
  Command command =
      Command(cxx).addArgs(cxxflags).addArgs(defines).addArgs(includes);
  if (isTest) {
    command.addArg("-DPOAC_TEST");
  }
  command.addArg("-MM");
  command.addArg(sourceFile);
  command.setWorkingDirectory(outBasePath);
  return getCmdOutput(command);
}

static std::unordered_set<std::string>
parseMMOutput(const std::string& mmOutput, std::string& target) {
  std::istringstream iss(mmOutput);
  std::getline(iss, target, ':');

  std::string dependency;
  std::unordered_set<std::string> deps;
  bool isFirst = true;
  while (std::getline(iss, dependency, ' ')) {
    if (!dependency.empty() && dependency.front() != '\\') {
      // Remove trailing newline if it exists
      if (dependency.back() == '\n') {
        dependency.pop_back();
      }
      // Drop the first dependency because it is the source file itself,
      // which we already know.
      if (isFirst) {
        isFirst = false;
        continue;
      }
      deps.insert(dependency);
    }
  }
  return deps;
}

static bool
isUpToDate(const std::string_view makefilePath) {
  if (!fs::exists(makefilePath)) {
    return false;
  }

  const fs::file_time_type makefileTime = fs::last_write_time(makefilePath);
  // Makefile depends on all files in ./src and poac.toml.
  const fs::path srcDir = getProjectBasePath() / "src";
  for (const auto& entry : fs::recursive_directory_iterator(srcDir)) {
    if (fs::last_write_time(entry.path()) > makefileTime) {
      return false;
    }
  }
  return fs::last_write_time(getProjectBasePath() / "poac.toml")
         <= makefileTime;
}

bool
BuildConfig::containsTestCode(const std::string& sourceFile) const {
  std::ifstream ifs(sourceFile);
  std::string line;
  while (std::getline(ifs, line)) {
    if (line.find("POAC_TEST") != std::string::npos) {
      // TODO: Can't we somehow elegantly make the compiler command sharable?
      Command command(cxx);
      command.addArg("-E");
      command.addArgs(cxxflags);
      command.addArgs(defines);
      command.addArgs(includes);
      command.addArg(sourceFile);

      const std::string src = getCmdOutput(command);

      command.addArg("-DPOAC_TEST");
      const std::string testSrc = getCmdOutput(command);

      // If the source file contains POAC_TEST, by processing the source
      // file with -E, we can check if the source file contains POAC_TEST
      // or not semantically.  If the source file contains POAC_TEST, the
      // test source file should be different from the original source
      // file.
      const bool containsTest = src != testSrc;
      if (containsTest) {
        logger::debug("Found test code: ", sourceFile);
      }
      return containsTest;
    }
  }
  return false;
}

void
BuildConfig::defineCompileTarget(
    const std::string& objTarget, const std::string& sourceFile,
    const std::unordered_set<std::string>& remDeps, const bool isTest
) {
  std::vector<std::string> commands;
  commands.emplace_back("@mkdir -p $(@D)");
  commands.emplace_back("$(CXX) $(CXXFLAGS) $(DEFINES) $(INCLUDES)");
  if (isTest) {
    commands.back() += " -DPOAC_TEST";
  }
  commands.back() += " -c $< -o $@";
  defineTarget(objTarget, commands, remDeps, sourceFile);
}

void
BuildConfig::defineLinkTarget(
    const std::string& binTarget, const std::unordered_set<std::string>& deps
) {
  const std::vector<std::string> commands = {
    "$(CXX) $(CXXFLAGS) $^ $(LIBS) -o $@"
  };
  defineTarget(binTarget, commands, deps);
}

void
BuildConfig::defineLibTarget(
    const std::string& libTarget, const std::unordered_set<std::string>& deps
) {
  const std::vector<std::string> commands = {
    fmt::format("ar rcs {} $^", libName)
  };
  defineTarget(libTarget, commands, deps);
}

// Map a path to header file to the corresponding object file.
//
// e.g., src/path/to/header.h -> poac.d/path/to/header.o
static std::string
mapHeaderToObj(const fs::path& headerPath, const fs::path& buildOutPath) {
  fs::path objBaseDir =
      fs::relative(headerPath.parent_path(), getProjectBasePath() / "src"_path);
  if (objBaseDir != ".") {
    objBaseDir = buildOutPath / objBaseDir;
  } else {
    objBaseDir = buildOutPath;
  }
  return (objBaseDir / headerPath.stem()).string() + ".o";
}

// Recursively collect depending object files for a binary target.
// We know the binary depends on some header files.  We need to find
// if there is the corresponding object file for the header file.
// If it is, we should depend on the object file and recursively
// collect depending object files of the object file.
//
// Header files are known via -MM outputs.  Each -MM output is run
// for each source file.  So, we need objTargetDeps, which is the
// depending header files for the source file.
void
BuildConfig::collectBinDepObjs(  // NOLINT(misc-no-recursion)
    std::unordered_set<std::string>& deps,
    const std::string_view sourceFileName,
    const std::unordered_set<std::string>& objTargetDeps,
    const std::unordered_set<std::string>& buildObjTargets
) const {
  for (const fs::path headerPath : objTargetDeps) {
    if (sourceFileName == headerPath.stem()) {
      // We shouldn't depend on the original object file (e.g.,
      // poac.d/path/to/file.o). We should depend on the test object
      // file (e.g., unittests/path/to/file.o).
      continue;
    }
    if (!HEADER_FILE_EXTS.contains(headerPath.extension())) {
      // We only care about header files.
      continue;
    }

    const std::string objTarget = mapHeaderToObj(headerPath, buildOutPath);
    if (deps.contains(objTarget)) {
      // We already added this object file.
      continue;
    }
    if (!buildObjTargets.contains(objTarget)) {
      // If the header file is not included in the source file, we
      // should not depend on the object file corresponding to the
      // header file.
      continue;
    }

    deps.insert(objTarget);
    collectBinDepObjs(
        deps, sourceFileName,
        targets.at(objTarget).remDeps,  // we don't need sourceFile
        buildObjTargets
    );
  }
}

void
BuildConfig::installDeps(const bool includeDevDeps) {
  const std::vector<DepMetadata> deps = installDependencies(includeDevDeps);
  for (const DepMetadata& dep : deps) {
    if (!dep.includes.empty()) {
      includes.push_back(replaceAll(dep.includes, "-I", "-isystem"));
    }
    if (!dep.libs.empty()) {
      libs.push_back(dep.libs);
    }
  }
  logger::debug("INCLUDES: {}", includes);
  logger::debug("LIBS: {}", libs);
}

void
BuildConfig::addDefine(
    const std::string_view name, const std::string_view value
) {
  defines.push_back(fmt::format("-D{}='\"{}\"'", name, value));
}

void
BuildConfig::setVariables() {
  this->defineSimpleVar("CXX", cxx);

  cxxflags.push_back("-std=c++" + getPackageEdition().getString());
  if (shouldColor()) {
    cxxflags.emplace_back("-fdiagnostics-color");
  }
  if (isDebug) {
    cxxflags.emplace_back("-g");
    cxxflags.emplace_back("-O0");
    cxxflags.emplace_back("-DDEBUG");
  } else {
    cxxflags.emplace_back("-O3");
    cxxflags.emplace_back("-DNDEBUG");
  }
  const Profile& profile = isDebug ? getDevProfile() : getReleaseProfile();
  if (profile.lto) {
    cxxflags.emplace_back("-flto");
  }
  for (const std::string_view flag : profile.cxxflags) {
    cxxflags.emplace_back(flag);
  }

  // Environment variables takes the highest precedence and will be appended at
  // last.
  for (const std::string& flag : getEnvFlags("CXXFLAGS")) {
    cxxflags.emplace_back(flag);
  }
  this->defineSimpleVar(
      "CXXFLAGS", fmt::format("{:s}", fmt::join(cxxflags, " "))
  );

  const std::string pkgName = toMacroName(this->packageName);
  const Version& pkgVersion = getPackageVersion();
  std::string commitHash;
  std::string commitShortHash;
  std::string commitDate;
  try {
    git2::Repository repo{};
    repo.open(".");

    const git2::Oid oid = repo.refNameToId("HEAD");
    commitHash = oid.toString();
    commitShortHash = commitHash.substr(0, git2::SHORT_HASH_LEN);
    commitDate = git2::Commit().lookup(repo, oid).time().toString();
  } catch (const git2::Exception& e) {
    logger::debug("No git repository found");
  }

  // Variables Poac sets for the user.
  const std::vector<std::pair<std::string, std::string>> defines{
    { fmt::format("POAC_{}_PKG_NAME", pkgName), this->packageName },
    { fmt::format("POAC_{}_PKG_VERSION", pkgName), pkgVersion.toString() },
    { fmt::format("POAC_{}_PKG_VERSION_MAJOR", pkgName),
      std::to_string(pkgVersion.major) },
    { fmt::format("POAC_{}_PKG_VERSION_MINOR", pkgName),
      std::to_string(pkgVersion.minor) },
    { fmt::format("POAC_{}_PKG_VERSION_PATCH", pkgName),
      std::to_string(pkgVersion.patch) },
    { fmt::format("POAC_{}_PKG_VERSION_PRE", pkgName),
      pkgVersion.pre.toString() },
    { fmt::format("POAC_{}_COMMIT_HASH", pkgName), commitHash },
    { fmt::format("POAC_{}_COMMIT_SHORT_HASH", pkgName), commitShortHash },
    { fmt::format("POAC_{}_COMMIT_DATE", pkgName), commitDate },
    { fmt::format("POAC_{}_PROFILE", pkgName),
      std::string(modeToString(isDebug)) },
  };
  for (const auto& [key, val] : defines) {
    addDefine(key, val);
  }

  this->defineSimpleVar(
      "DEFINES", fmt::format("{:s}", fmt::join(this->defines, " "))
  );
  this->defineSimpleVar(
      "INCLUDES", fmt::format("{:s}", fmt::join(includes, " "))
  );

  // Environment variables takes the highest precedence and will be appended at
  // last.
  for (const std::string& flag : getEnvFlags("LDFLAGS")) {
    libs.push_back(flag);
  }
  this->defineSimpleVar("LIBS", fmt::format("{:s}", fmt::join(libs, " ")));
}

void
BuildConfig::processSrc(
    const fs::path& sourceFilePath,
    std::unordered_set<std::string>& buildObjTargets, tbb::spin_mutex* mtx
) {
  std::string objTarget;  // source.o
  const std::unordered_set<std::string> objTargetDeps =
      parseMMOutput(runMM(sourceFilePath), objTarget);

  const fs::path targetBaseDir =
      fs::relative(sourceFilePath.parent_path(), getProjectBasePath() / "src");
  fs::path buildTargetBaseDir = buildOutPath;
  if (targetBaseDir != ".") {
    buildTargetBaseDir /= targetBaseDir;
  }

  const std::string buildObjTarget = buildTargetBaseDir / objTarget;

  if (mtx) {
    mtx->lock();
  }
  buildObjTargets.insert(buildObjTarget);
  defineCompileTarget(buildObjTarget, sourceFilePath, objTargetDeps);
  if (mtx) {
    mtx->unlock();
  }
}

std::unordered_set<std::string>
BuildConfig::processSources(const std::vector<fs::path>& sourceFilePaths) {
  std::unordered_set<std::string> buildObjTargets;

  if (isParallel()) {
    tbb::spin_mutex mtx;
    tbb::parallel_for(
        tbb::blocked_range<size_t>(0, sourceFilePaths.size()),
        [&](const tbb::blocked_range<size_t>& rng) {
          for (size_t i = rng.begin(); i != rng.end(); ++i) {
            processSrc(sourceFilePaths[i], buildObjTargets, &mtx);
          }
        }
    );
  } else {
    for (const fs::path& sourceFilePath : sourceFilePaths) {
      processSrc(sourceFilePath, buildObjTargets);
    }
  }

  return buildObjTargets;
}

void
BuildConfig::processUnittestSrc(
    const fs::path& sourceFilePath,
    const std::unordered_set<std::string>& buildObjTargets,
    std::unordered_set<std::string>& testTargets, tbb::spin_mutex* mtx
) {
  if (!containsTestCode(sourceFilePath)) {
    return;
  }

  std::string objTarget;  // source.o
  const std::unordered_set<std::string> objTargetDeps =
      parseMMOutput(runMM(sourceFilePath, /*isTest=*/true), objTarget);

  const fs::path targetBaseDir = fs::relative(
      sourceFilePath.parent_path(), getProjectBasePath() / "src"_path
  );
  fs::path testTargetBaseDir = unittestOutPath;
  if (targetBaseDir != ".") {
    testTargetBaseDir /= targetBaseDir;
  }

  const std::string testObjTarget = testTargetBaseDir / objTarget;
  const std::string testTarget =
      (testTargetBaseDir / sourceFilePath.filename()).string() + ".test";

  // Test binary target.
  std::unordered_set<std::string> testTargetDeps = { testObjTarget };
  collectBinDepObjs(
      testTargetDeps, sourceFilePath.stem().string(), objTargetDeps,
      buildObjTargets
  );

  if (mtx) {
    mtx->lock();
  }
  // Test object target.
  defineCompileTarget(
      testObjTarget, sourceFilePath, objTargetDeps, /*isTest=*/true
  );

  // Test binary target.
  defineLinkTarget(testTarget, testTargetDeps);

  testTargets.insert(testTarget);
  if (mtx) {
    mtx->unlock();
  }
}

static std::vector<fs::path>
listSourceFilePaths(const fs::path& dir) {
  std::vector<fs::path> sourceFilePaths;
  for (const auto& entry : fs::recursive_directory_iterator(dir)) {
    if (!SOURCE_FILE_EXTS.contains(entry.path().extension())) {
      continue;
    }
    sourceFilePaths.emplace_back(entry.path());
  }
  return sourceFilePaths;
}

void
BuildConfig::configureBuild() {
  const fs::path srcDir = getProjectBasePath() / "src";
  if (!fs::exists(srcDir)) {
    throw PoacError(srcDir, " is required but not found");
  }

  // find main source file
  const auto isMainSource = [](const fs::path& file) {
    return file.filename().stem() == "main";
  };
  const auto isLibSource = [](const fs::path& file) {
    return file.filename().stem() == "lib";
  };
  fs::path mainSource;
  for (const auto& entry : fs::directory_iterator(srcDir)) {
    const fs::path& path = entry.path();
    if (!SOURCE_FILE_EXTS.contains(path.extension())) {
      continue;
    }
    if (!isMainSource(path)) {
      continue;
    }
    if (mainSource.empty()) {
      mainSource = path;
      executable = true;
    } else {
      throw PoacError("multiple main sources were found");
    }
  }

  fs::path libSource;
  for (const auto& entry : fs::directory_iterator(srcDir)) {
    const fs::path& path = entry.path();
    if (!SOURCE_FILE_EXTS.contains(path.extension())) {
      continue;
    }
    if (!isLibSource(path)) {
      continue;
    }
    if (libSource.empty()) {
      libSource = path;
      library = true;
    } else {
      throw PoacError("multiple lib sources were found");
    }
  }

  if (!executable && !library) {
    throw PoacError(fmt::format(
        "neither src/main{} nor src/lib{} was not found", SOURCE_FILE_EXTS,
        SOURCE_FILE_EXTS
    ));
  }

  if (!fs::exists(outBasePath)) {
    fs::create_directories(outBasePath);
  }

  setVariables();

  std::unordered_set<std::string> allTargets = {};
  if (executable) {
    allTargets.insert(packageName);
  }
  if (library) {
    allTargets.insert(libName);
  }

  // Build rules
  setAll(allTargets);
  addPhony("all");

  std::vector<fs::path> sourceFilePaths = listSourceFilePaths(srcDir);
  std::string srcs;
  for (const fs::path& sourceFilePath : sourceFilePaths) {
    if (sourceFilePath != mainSource && isMainSource(sourceFilePath)) {
      logger::warn(
          "source file `{}` is named `main` but is not located directly in the "
          "`src/` directory. "
          "This file will not be treated as the program's entry point. "
          "Move it directly to 'src/' if intended as such.",
          sourceFilePath.string()
      );
    } else if (sourceFilePath != libSource && isLibSource(sourceFilePath)) {
      logger::warn(
          "source file `{}` is named `lib` but is not located directly in the "
          "`src/` directory. "
          "This file will not be treated as a library. "
          "Move it directly to 'src/' if intended as such.",
          sourceFilePath.string()
      );
    }

    srcs += ' ' + sourceFilePath.string();
  }

  defineSimpleVar("SRCS", srcs);

  // Source Pass
  const std::unordered_set<std::string> buildObjTargets =
      processSources(sourceFilePaths);

<<<<<<< HEAD
  if (executable) {
    // Project binary target.
    const std::string mainObjTarget = buildOutPath / "main.o";
    std::unordered_set<std::string> projTargetDeps = { mainObjTarget };
=======
  // Project binary target.
  const std::string mainObjTarget = buildOutPath / "main.o";
  std::unordered_set<std::string> projTargetDeps = { mainObjTarget };
  collectBinDepObjs(
      projTargetDeps, "",
      targets.at(mainObjTarget).remDeps,  // we don't need sourceFile
      buildObjTargets
  );
>>>>>>> e2da2be1

    collectBinDepObjs(
        projTargetDeps, "",
        targets.at(mainObjTarget).remDeps, // we don't need sourceFile
        buildObjTargets
    );

    defineLinkTarget(outBasePath / packageName, projTargetDeps);
  }

  if (library) {
    // Project library target.
    const std::string libTarget = buildOutPath / "lib.o";
    std::unordered_set<std::string> libTargetDeps = { libTarget };
    collectBinDepObjs(
        libTargetDeps, "",
        targets.at(libTarget).remDeps, // we don't need sourceFile
        buildObjTargets
    );
    defineLibTarget(outBasePath / libName, libTargetDeps);
  }

  // Test Pass
  std::unordered_set<std::string> testTargets;
  if (isParallel()) {
    tbb::spin_mutex mtx;
    tbb::parallel_for(
        tbb::blocked_range<size_t>(0, sourceFilePaths.size()),
        [&](const tbb::blocked_range<size_t>& rng) {
          for (size_t i = rng.begin(); i != rng.end(); ++i) {
            processUnittestSrc(
                sourceFilePaths[i], buildObjTargets, testTargets, &mtx
            );
          }
        }
    );
  } else {
    for (const fs::path& sourceFilePath : sourceFilePaths) {
      processUnittestSrc(sourceFilePath, buildObjTargets, testTargets);
    }
  }

  // Tidy Pass
  defineCondVar("POAC_TIDY", "clang-tidy");
  defineSimpleVar("TIDY_TARGETS", "$(patsubst %,tidy_%,$(SRCS))", { "SRCS" });
  defineTarget("tidy", {}, { "$(TIDY_TARGETS)" });
  defineTarget(
      "$(TIDY_TARGETS)",
      { "$(POAC_TIDY) $(POAC_TIDY_FLAGS) $< -- $(CXXFLAGS) "
        "$(DEFINES) -DPOAC_TEST $(INCLUDES)" },
      { "tidy_%: %" }
  );
  addPhony("tidy");
  addPhony("$(TIDY_TARGETS)");
}

BuildConfig
emitMakefile(const bool isDebug, const bool includeDevDeps) {
  BuildConfig config(getPackageName(), isDebug);

  // When emitting Makefile, we also build the project.  So, we need to
  // make sure the dependencies are installed.
  config.installDeps(includeDevDeps);

  const std::string makefilePath = config.outBasePath / "Makefile";
  if (isUpToDate(makefilePath)) {
    logger::debug("Makefile is up to date");
    return config;
  }
  logger::debug("Makefile is NOT up to date");

  config.configureBuild();
  std::ofstream ofs(makefilePath);
  config.emitMakefile(ofs);
  return config;
}

/// @returns the directory where the compilation database is generated.
std::string
emitCompdb(const bool isDebug, const bool includeDevDeps) {
  BuildConfig config(getPackageName(), isDebug);

  // compile_commands.json also needs INCLUDES, but not LIBS.
  config.installDeps(includeDevDeps);

  const std::string compdbPath = config.outBasePath / "compile_commands.json";
  if (isUpToDate(compdbPath)) {
    logger::debug("compile_commands.json is up to date");
    return config.outBasePath;
  }
  logger::debug("compile_commands.json is NOT up to date");

  config.configureBuild();
  std::ofstream ofs(compdbPath);
  config.emitCompdb(ofs);
  return config.outBasePath;
}

std::string_view
modeToString(const bool isDebug) {
  return isDebug ? "debug" : "release";
}

std::string_view
modeToProfile(const bool isDebug) {
  return isDebug ? "dev" : "release";
}

Command
getMakeCommand() {
  Command makeCommand("make");
  if (!isVerbose()) {
    makeCommand.addArg("-s").addArg("--no-print-directory").addArg("Q=@");
  }
  if (isQuiet()) {
    makeCommand.addArg("QUIET=1");
  }

  const size_t numThreads = getParallelism();
  if (numThreads > 1) {
    makeCommand.addArg("-j" + std::to_string(numThreads));
  }

  return makeCommand;
}

#ifdef POAC_TEST

namespace tests {

static void
testCycleVars() {
  BuildConfig config("test");
  config.defineSimpleVar("a", "b", { "b" });
  config.defineSimpleVar("b", "c", { "c" });
  config.defineSimpleVar("c", "a", { "a" });

  assertException<PoacError>(
      [&config]() {
        std::ostringstream oss;
        config.emitMakefile(oss);
      },
      "too complex build graph"
  );

  pass();
}

static void
testSimpleVars() {
  BuildConfig config("test");
  config.defineSimpleVar("c", "3", { "b" });
  config.defineSimpleVar("b", "2", { "a" });
  config.defineSimpleVar("a", "1");

  std::ostringstream oss;
  config.emitMakefile(oss);

  assertTrue(
      oss.str().starts_with("a := 1\n"
                            "b := 2\n"
                            "c := 3\n")
  );

  pass();
}

static void
testDependOnUnregisteredVar() {
  BuildConfig config("test");
  config.defineSimpleVar("a", "1", { "b" });

  std::ostringstream oss;
  config.emitMakefile(oss);

  assertTrue(oss.str().starts_with("a := 1\n"));

  pass();
}

static void
testCycleTargets() {
  BuildConfig config("test");
  config.defineTarget("a", { "echo a" }, { "b" });
  config.defineTarget("b", { "echo b" }, { "c" });
  config.defineTarget("c", { "echo c" }, { "a" });

  assertException<PoacError>(
      [&config]() {
        std::ostringstream oss;
        config.emitMakefile(oss);
      },
      "too complex build graph"
  );

  pass();
}

static void
testSimpleTargets() {
  BuildConfig config("test");
  config.defineTarget("a", { "echo a" });
  config.defineTarget("b", { "echo b" }, { "a" });
  config.defineTarget("c", { "echo c" }, { "b" });

  std::ostringstream oss;
  config.emitMakefile(oss);

  assertTrue(
      oss.str().ends_with("c: b\n"
                          "\t$(Q)echo c\n"
                          "\n"
                          "b: a\n"
                          "\t$(Q)echo b\n"
                          "\n"
                          "a:\n"
                          "\t$(Q)echo a\n"
                          "\n")
  );

  pass();
}

static void
testDependOnUnregisteredTarget() {
  BuildConfig config("test");
  config.defineTarget("a", { "echo a" }, { "b" });

  std::ostringstream oss;
  config.emitMakefile(oss);

  assertTrue(
      oss.str().ends_with("a: b\n"
                          "\t$(Q)echo a\n"
                          "\n")
  );

  pass();
}

static void
testParseEnvFlags() {
  std::vector<std::string> argsNoEscape = parseEnvFlags(" a   b c ");
  // NOLINTNEXTLINE(*-magic-numbers)
  assertEq(argsNoEscape.size(), static_cast<size_t>(3));
  assertEq(argsNoEscape[0], "a");
  assertEq(argsNoEscape[1], "b");
  assertEq(argsNoEscape[2], "c");

  std::vector<std::string> argsEscapeBackslash =
      parseEnvFlags(R"(  a\ bc   cd\$fg  hi windows\\path\\here  )");
  // NOLINTNEXTLINE(*-magic-numbers)
  assertEq(argsEscapeBackslash.size(), static_cast<size_t>(4));
  assertEq(argsEscapeBackslash[0], "a bc");
  assertEq(argsEscapeBackslash[1], "cd$fg");
  assertEq(argsEscapeBackslash[2], "hi");
  assertEq(argsEscapeBackslash[3], R"(windows\path\here)");

  std::vector<std::string> argsEscapeQuotes = parseEnvFlags(
      " \"-I/path/contains space\"  '-Lanother/path with/space' normal  "
  );
  // NOLINTNEXTLINE(*-magic-numbers)
  assertEq(argsEscapeQuotes.size(), static_cast<size_t>(3));
  assertEq(argsEscapeQuotes[0], "-I/path/contains space");
  assertEq(argsEscapeQuotes[1], "-Lanother/path with/space");
  assertEq(argsEscapeQuotes[2], "normal");

  std::vector<std::string> argsEscapeMixed = parseEnvFlags(
      R"-( "-IMy \"Headers\"\\v1" '\?pattern' normal path/contain/\"quote\" mixEverything" abc "\?\#   )-"
  );
  // NOLINTNEXTLINE(*-magic-numbers)
  assertEq(argsEscapeMixed.size(), static_cast<size_t>(5));
  assertEq(argsEscapeMixed[0], R"(-IMy "Headers"\v1)");
  assertEq(argsEscapeMixed[1], "?pattern");
  assertEq(argsEscapeMixed[2], "normal");
  assertEq(argsEscapeMixed[3], "path/contain/\"quote\"");
  assertEq(argsEscapeMixed[4], "mixEverything abc ?#");

  pass();
}

}  // namespace tests

int
main() {
  tests::testCycleVars();
  tests::testSimpleVars();
  tests::testDependOnUnregisteredVar();
  tests::testCycleTargets();
  tests::testSimpleTargets();
  tests::testDependOnUnregisteredTarget();
  tests::testParseEnvFlags();
}
#endif<|MERGE_RESOLUTION|>--- conflicted
+++ resolved
@@ -895,25 +895,13 @@
   const std::unordered_set<std::string> buildObjTargets =
       processSources(sourceFilePaths);
 
-<<<<<<< HEAD
   if (executable) {
     // Project binary target.
     const std::string mainObjTarget = buildOutPath / "main.o";
     std::unordered_set<std::string> projTargetDeps = { mainObjTarget };
-=======
-  // Project binary target.
-  const std::string mainObjTarget = buildOutPath / "main.o";
-  std::unordered_set<std::string> projTargetDeps = { mainObjTarget };
-  collectBinDepObjs(
-      projTargetDeps, "",
-      targets.at(mainObjTarget).remDeps,  // we don't need sourceFile
-      buildObjTargets
-  );
->>>>>>> e2da2be1
-
     collectBinDepObjs(
         projTargetDeps, "",
-        targets.at(mainObjTarget).remDeps, // we don't need sourceFile
+        targets.at(mainObjTarget).remDeps,  // we don't need sourceFile
         buildObjTargets
     );
 
@@ -929,6 +917,7 @@
         targets.at(libTarget).remDeps, // we don't need sourceFile
         buildObjTargets
     );
+
     defineLibTarget(outBasePath / libName, libTargetDeps);
   }
 

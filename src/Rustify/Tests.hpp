#pragma once

#include "Aliases.hpp"
#include "Traits.hpp"

#include <cstdlib>
#include <exception>
#include <iostream>
#include <type_traits>
#include <typeinfo>
#include <utility>

namespace tests {

inline constinit const StringRef GREEN = "\033[32m";
inline constinit const StringRef RED = "\033[31m";
inline constinit const StringRef RESET = "\033[0m";

<<<<<<< HEAD
inline constinit const usize SRC_REL_PATH_LEN = 6; // `../../`
=======
// NOLINTBEGIN(readability-identifier-naming)
struct source_location {
  constexpr source_location() noexcept = delete;
  constexpr ~source_location() noexcept = default;
  constexpr source_location(const source_location&) noexcept = default;
  constexpr source_location(source_location&&) noexcept = default;
  constexpr source_location&
  operator=(const source_location&) noexcept = default;
  constexpr source_location& operator=(source_location&&) noexcept = default;

  constexpr source_location(
      const char* file, int line, const char* func
  ) noexcept
      : file_(file), line_(line), func_(func) {}

  static constexpr source_location current(
      const char* file = __builtin_FILE(), const int line = __builtin_LINE(),
      const char* func = __builtin_FUNCTION()
  ) noexcept {
    return { file, line, func };
  }
  constexpr StringRef file_name() const noexcept {
    return file_;
  }
  constexpr int line() const noexcept {
    return line_;
  }
  constexpr StringRef function_name() const noexcept {
    return func_;
  }

private:
  const char* file_;
  int line_{};
  const char* func_;
};
// NOLINTEND(readability-identifier-naming)
>>>>>>> 452300ec

// Returns the module name from a file path.  There are two cases:
//
// 1. src/Rustify/Tests.cc -> Rustify/Tests
//    (when we run `make test` from the root directory)
// 2. ../../src/Rustify/Tests.cc -> Rustify/Tests
//    (when we run `poac test`)
//
// We first should remove `../../` if it exists, then remove the first
// directory name since it can be either `src` or `tests`.  Finally, we remove
// the file extension, which is basically any of C++ source file extensions.
inline StringRef
modName(StringRef file) noexcept {
  if (file.empty()) {
    return file;
  }

  if (file.starts_with("..")) {
    file = file.substr(SRC_REL_PATH_LEN + 1);
  }

  usize start = file.find_first_of('/');
  if (start == StringRef::npos) {
    return file;
  }
  ++start;

  const usize end = file.find_last_of('.');
  if (end == StringRef::npos) {
    return file;
  }

  return file.substr(start, end - start);
}

inline void
pass(const source_location loc = source_location::current()) noexcept {
  std::cout << "test " << modName(loc.file_name())
            << "::" << loc.function_name() << " ... " << GREEN << "ok" << RESET
            << '\n'
            << std::flush;
}

template <typename... Ts>
  requires(Display<Ts> && ...)
[[noreturn]] inline void
error(const source_location loc, Ts&&... msgs) noexcept {
  std::cerr << "test " << modName(loc.file_name())
            << "::" << loc.function_name() << " ... " << RED << "FAILED"
            << RESET << "\n\n"
            << '\'' << loc.function_name() << "' failed at '" << std::boolalpha;
  (std::cerr << ... << std::forward<Ts>(msgs))
      << "', " << loc.file_name() << ':' << loc.line() << '\n';
  std::exit(EXIT_FAILURE);
}

inline void
assertTrue(
    const bool cond, const StringRef msg = "",
    const source_location loc = source_location::current()
) noexcept {
  if (cond) {
    return; // OK
  }

  if (msg.empty()) {
    error(loc, "expected `true` but got `false`");
  } else {
    error(loc, msg);
  }
}

inline void
assertFalse(
    const bool cond, const StringRef msg = "",
    const source_location loc = source_location::current()
) noexcept {
  if (!cond) {
    return; // OK
  }

  if (msg.empty()) {
    error(loc, "expected `false` but got `true`");
  } else {
    error(loc, msg);
  }
}

template <typename Lhs, typename Rhs>
  requires(Eq<Lhs, Rhs> && Display<Lhs> && Display<Rhs>)
inline void
assertEq(
    Lhs&& lhs, Rhs&& rhs, const StringRef msg = "",
    const source_location loc = source_location::current()
) noexcept {
  if (lhs == rhs) {
    return; // OK
  }

  if (msg.empty()) {
    error(
        loc, "assertion failed: `(left == right)`\n", "  left: `",
        std::forward<Lhs>(lhs), "`\n", " right: `", std::forward<Rhs>(rhs),
        "`\n"
    );
  } else {
    error(loc, msg);
  }
}

template <typename Lhs, typename Rhs>
  requires(Ne<Lhs, Rhs> && Display<Lhs> && Display<Rhs>)
inline void
assertNe(
    Lhs&& lhs, Rhs&& rhs, const StringRef msg = "",
    const source_location loc = source_location::current()
) noexcept {
  if (lhs != rhs) {
    return; // OK
  }

  if (msg.empty()) {
    error(
        loc, "assertion failed: `(left != right)`\n", "  left: `",
        std::forward<Lhs>(lhs), "`\n", " right: `", std::forward<Rhs>(rhs),
        "`\n"
    );
  } else {
    error(loc, msg);
  }
}

template <typename Lhs, typename Rhs>
  requires(Lt<Lhs, Rhs> && Display<Lhs> && Display<Rhs>)
inline void
assertLt(
    Lhs&& lhs, Rhs&& rhs, const StringRef msg = "",
    const source_location loc = source_location::current()
) noexcept {
  if (lhs < rhs) {
    return; // OK
  }

  if (msg.empty()) {
    error(
        loc, "assertion failed: `(left < right)`\n", "  left: `",
        std::forward<Lhs>(lhs), "`\n", " right: `", std::forward<Rhs>(rhs),
        "`\n"
    );
  } else {
    error(loc, msg);
  }
}

template <typename E, typename Fn>
  requires(std::is_invocable_v<Fn>)
inline void
assertException(
    Fn&& func, const StringRef msg,
    const source_location loc = source_location::current()
) noexcept {
  try {
    std::forward<Fn>(func)();
    error(loc, "expected exception `", typeid(E).name(), "` not thrown");
  } catch (const E& e) {
    if (e.what() == String(msg)) {
      return; // OK
    }

    error(
        loc, "expected exception message `", msg, "` but got `", e.what(), '`'
    );
  } catch (...) {
    error(
        loc, "expected exception `", typeid(E).name(), "` but got `",
        typeid(std::current_exception()).name(), '`'
    );
  }
}

template <typename Fn>
  requires(std::is_invocable_v<Fn>)
inline void
assertNoException(
    Fn&& func, const source_location loc = source_location::current()
) noexcept {
  try {
    std::forward<Fn>(func)();
    // OK
  } catch (...) {
    error(
        loc, "unexpected exception `", typeid(std::current_exception()).name(),
        '`'
    );
  }
}

} // namespace tests<|MERGE_RESOLUTION|>--- conflicted
+++ resolved
@@ -16,9 +16,8 @@
 inline constinit const StringRef RED = "\033[31m";
 inline constinit const StringRef RESET = "\033[0m";
 
-<<<<<<< HEAD
 inline constinit const usize SRC_REL_PATH_LEN = 6; // `../../`
-=======
+
 // NOLINTBEGIN(readability-identifier-naming)
 struct source_location {
   constexpr source_location() noexcept = delete;
@@ -56,7 +55,6 @@
   const char* func_;
 };
 // NOLINTEND(readability-identifier-naming)
->>>>>>> 452300ec
 
 // Returns the module name from a file path.  There are two cases:
 //

--- conflicted
+++ resolved
@@ -40,7 +40,6 @@
   outDir = config.outBasePath;
 
   const std::string& packageName = getPackageName();
-<<<<<<< HEAD
   int exitCode = 0;
   if (config.isExecutable()) {
     const Command makeCmd = getMakeCommand().addArg("-C").addArg(outDir).addArg(
@@ -54,10 +53,10 @@
       // If packageName binary is not up-to-date, compile it.
       logger::info(
           "Compiling",
-          fmt::format(
+
               "{} v{} ({})", packageName, getPackageVersion().toString(),
               getProjectBasePath().string()
-          )
+
       );
       exitCode = execCmd(makeCmd);
     }
@@ -67,21 +66,6 @@
     std::string libName = fmt::format("lib{}.a", packageName);
     const Command makeCmd = getMakeCommand().addArg("-C").addArg(outDir).addArg(
         (config.outBasePath / libName).string()
-=======
-  const Command makeCmd = getMakeCommand().addArg("-C").addArg(outDir).addArg(
-      (config.outBasePath / packageName).string()
-  );
-  Command checkUpToDateCmd = makeCmd;
-  checkUpToDateCmd.addArg("--question");
-
-  int exitCode = execCmd(checkUpToDateCmd);
-  if (exitCode != EXIT_SUCCESS) {
-    // If packageName binary is not up-to-date, compile it.
-    logger::info(
-        "Compiling", "{} v{} ({})", packageName, getPackageVersion().toString(),
-        getProjectBasePath().string()
-
->>>>>>> b00868f6
     );
     Command checkUpToDateCmd = makeCmd;
     checkUpToDateCmd.addArg("--question");

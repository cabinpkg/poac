// std
#include <fstream>
#include <stdexcept>

// external
#include <boost/algorithm/string.hpp>
#include <boost/predef.h> // NOLINT(build/include_order)
#include <boost/range/adaptor/filtered.hpp>
#include <boost/range/adaptor/map.hpp>
#include <boost/scope_exit.hpp>

// internal
#include "poac/core/resolver.hpp"
#include "poac/data/lockfile.hpp"
#include "poac/util/archive.hpp"
#include "poac/util/file.hpp"
#include "poac/util/meta.hpp"
#include "poac/util/sha256.hpp"
#include "poac/util/shell.hpp"

namespace {

constexpr poac::StringRef generator_content = R"(
from conans.model.conan_generator import Generator
from conans import ConanFile


class PoacGenerator(ConanFile):
    name = "poac_generator"
    version = "0.1.0"
    url = "https://github.com/poacpm/poac"
    description = "Conan build generator for poac build system"
    topics = ("conan", "generator", "poac")
    homepage = "https://poac.pm"
    license = "MIT"


class poac(Generator):
    @property
    def filename(self):
        return "conan_poac.json"

    @property
    def content(self):
        import json
        deps = self.deps_build_info
        return json.dumps({
          'defines': deps.defines,
          'include_paths': deps.include_paths,
          'lib_paths': deps.lib_paths,
          'libs': deps.libs
        })
)";

constexpr poac::StringRef conanfile_template = R"(
[generators]
poac

[requires]
{}

[build_requires]
poac_generator/0.1.0@poac/generator
)";

} // namespace

using namespace poac::util::shell;
using namespace poac::util::file;

namespace poac::core::resolver {

Result<void>
check_conan_install() {
  if (!has_command("conan")) {
    return Err<ConanNotFound>();
  }

  return Ok();
}

Result<void>
install_conan_generator() {
  const auto generator_dir = config::path::cfg_dir / "conan" / "generator";
  const auto lockfile = generator_dir / "poac.lock";

  if (fs::exists(lockfile)) {
    return Ok();
  }

  if (!fs::exists(generator_dir)) {
    fs::create_directories(generator_dir);
  }

  const auto conanfile = generator_dir / "conanfile.py";

  log::status("Install conan generator", "to {}", conanfile);
  Try(write_file(conanfile, generator_content));

  util::shell::Cmd cmd(format("conan export {} poac/generator", generator_dir));
  const auto r = cmd.dump_stdout().stderr_to_stdout().exec();
  if (r.is_err()) {
    return Err<FailedToResolveDepsWithCause>("export conan generator failed");
  }

  Try(write_file(lockfile, data::lockfile::lockfile_header));

  return Ok();
}

inline StringRef
get_conan_raw_name(StringRef name) noexcept {
  name.remove_prefix("conan::"sv.size());
  return name;
}

String
format_conan_requires(const Vec<resolve::Package>& packages) {
  Vec<String> lines;
  lines.reserve(packages.size());

  for (const auto& [name, version] : packages) {
    log::status("Resolved", "{} v{}", name, version);
    lines.push_back(format("{}/{}", get_conan_raw_name(name), version));
  }

  return boost::algorithm::join(lines, "\n");
}

Result<void>
generate_conanfile(const Vec<resolve::Package>& packages) {
  if (!fs::exists(config::path::conan_deps_dir)) {
    fs::create_directories(config::path::conan_deps_dir);
  }

  const auto conanfile = config::path::conan_deps_dir / "conanfile.txt";
  const auto content =
      format(conanfile_template, format_conan_requires(packages));

  return write_file(conanfile, content);
}

String
get_conan_config() {
  // TODO(qqiangwu): pass build config to conan

  // I known this is ugly, but let it be
#if BOOST_OS_LINUX
  // if we are in linux, assume we are using libstdc++, with new ABI
  return " -s compiler.libcxx=libstdc++11";
#else
  return "";
#endif
}

Result<void>
install_conan_packages() {
  const auto cwd = fs::current_path();
  BOOST_SCOPE_EXIT_ALL(&cwd) { fs::current_path(cwd); };

  fs::current_path(config::path::conan_deps_dir);
  util::shell::Cmd cmd(
      format("conan install . --build=missing {}", get_conan_config())
  );
  const auto r = cmd.dump_stdout().stderr_to_stdout().exec();
  if (r.is_err()) {
    return Err<FailedToResolveDepsWithCause>(r.output());
  }

  return Ok();
}

Result<void>
fetch_conan_packages(const Vec<resolve::Package>& packages) noexcept {
  try {
    // pass all conan packages to conan and conan can resolve conflict deps
    Try(check_conan_install());
    Try(install_conan_generator());
    Try(generate_conanfile(packages));
    Try(install_conan_packages());

    return Ok();
  } catch (const std::exception& e) {
    return Err<FailedToResolveDepsWithCause>(e.what());
  } catch (...) {
    return Err<FailedToResolveDepsWithCause>("fetch conan packages failed");
  }
}

/// Rename unknown extracted directory to easily access when building.
[[nodiscard]] Fn rename_extracted_directory(
    const resolve::Package& package, StringRef extracted_directory_name
)
    ->Result<void> {
  const Path temporarily_extracted_path =
      config::extract_dir / extracted_directory_name;
  const Path extracted_path = get_extracted_path(package);

  std::error_code ec{};
  fs::rename(temporarily_extracted_path, extracted_path, ec);
  if (ec) {
    return Err<FailedToRename>(package.name, package.dep_info.version_rq);
  }
  return Ok();
}

[[nodiscard]] Fn fetch_impl(const resolve::Package& package) noexcept
    -> Result<std::pair<Path, String>> {
  try {
    Let[download_link, sha256sum] =
        Try(get_download_link(package).map_err(to_anyhow));
    log::debug("downloading from `{}`", download_link);
    const Path archive_path = get_archive_path(package);
    log::debug("writing to `{}`", archive_path.string());

    std::ofstream archive(archive_path);
    Let[host, target] = util::net::parse_url(download_link);
    const util::net::Requests requests{host};
    std::ignore = requests.get(target, {}, std::move(archive));

    return Ok(std::make_pair(archive_path, sha256sum));
  } catch (const std::exception& e) {
    return Result<std::pair<Path, String>>(Err<Unknown>(e.what()))
        .with_context([&package] {
          return Err<FailedToFetch>(package.name, package.dep_info.version_rq)
              .get();
        });
  } catch (...) {
    return Err<FailedToFetch>(package.name, package.dep_info.version_rq);
  }
}

using resolve::UniqDeps;
using resolve::WithoutDeps;

<<<<<<< HEAD
[[nodiscard]] Fn fetch(const UniqDeps<WithoutDeps>& deps)->Result<void> {
  for (Let & [ name, dep_info ] : deps) {
    const resolve::Package package{name, version_rq};

    Let[installed_path, sha256sum] = Try(fetch_impl(package));
=======
[[nodiscard]] Result<void>
fetch(const UniqDeps<WithoutDeps>& deps) noexcept {
  Vec<resolve::Package> conan_packages;

  for (const auto& [name, version_rq] : deps) {
    const resolve::Package package{name, version_rq};

    if (package.is_conan()) {
      conan_packages.push_back(package);
      continue;
    }

    const auto [installed_path, sha256sum] = Try(fetch_impl(package));
>>>>>>> c3398aa7
    // Check if sha256sum of the downloaded package is the same with one
    // stored in DB.
    if (const String actual_sha256sum = Try(util::sha256::sum(installed_path));
        sha256sum != actual_sha256sum) {
      fs::remove(installed_path);
      return Err<IncorrectSha256sum>(
          sha256sum, actual_sha256sum, package.name, package.dep_info.version_rq
      );
    }

    const String extracted_directory_name =
        Try(util::archive::extract(installed_path, config::extract_dir)
                .map_err(to_anyhow));
    Try(rename_extracted_directory(package, extracted_directory_name));

    log::status(
        "Downloaded", "{} v{}", package.name, package.dep_info.version_rq
    );
  }

  if (!conan_packages.empty()) {
    const auto toml_last_modified =
        data::manifest::poac_toml_last_modified(config::path::cur_dir);
    const auto conan_lockfile = config::path::conan_deps_dir / "conan.lock";
    if (!fs::exists(conan_lockfile)
        || fs::last_write_time(conan_lockfile) < toml_last_modified) {
      Try(fetch_conan_packages(conan_packages));
    }
  }

  return Ok();
}

Fn is_not_installed(const resolve::Package& package)->bool {
  return !fs::exists(get_archive_path(package));
}

Fn get_not_installed_deps(const ResolvedDeps& deps)->UniqDeps<WithoutDeps> {
  return deps | boost::adaptors::map_keys
         | boost::adaptors::filtered(is_not_installed)
         // ref: https://stackoverflow.com/a/42251976
         | boost::adaptors::transformed([](const resolve::Package& package) {
             return std::make_pair(package.name, package.dep_info);
           })
         | util::meta::CONTAINERIZED;
}

[[nodiscard]] Fn download_deps(const ResolvedDeps& deps)->Result<void> {
  const UniqDeps<WithoutDeps> not_installed_deps = get_not_installed_deps(deps);
  if (not_installed_deps.empty()) {
    // all resolved packages already have been installed
    return Ok();
  }

  log::status("Downloading", "packages ...");
  try {
    fs::create_directories(config::cache_dir);
  } catch (const std::exception& e) {
    return Err<FailedToCreateDirs>(e.what());
  }
  Try(fetch(not_installed_deps));
  return Ok();
}

[[nodiscard]] Fn do_resolve(const UniqDeps<WithoutDeps>& deps) noexcept
    -> Result<ResolvedDeps> {
  try {
    const resolve::DupDeps<resolve::WithDeps> duplicate_deps =
        Try(resolve::gather_all_deps(deps).map_err(to_anyhow));
    if (!resolve::duplicate_loose(duplicate_deps)) {
      // When all dependencies are composed of one package and one version,
      // backtrack is not needed. Therefore, the `duplicate_loose`
      // function just needs to check whether the gathered dependencies
      // have multiple packages with the same name or not. If found multiple
      // packages with the same name, then it means this package trying
      // to be built depends on multiple versions of the same package.
      // At the condition (the else clause), gathered dependencies
      // should be in backtrack loop.
      return Ok(ResolvedDeps(duplicate_deps.cbegin(), duplicate_deps.cend()));
    } else {
      return resolve::backtrack_loop(duplicate_deps).map_err(to_anyhow);
    }
  } catch (const std::exception& e) {
    return Err<FailedToResolveDepsWithCause>(e.what());
  } catch (...) {
    return Err<FailedToResolveDeps>();
  }
}

[[nodiscard]] Fn to_resolvable_deps(const toml::table& dependencies) noexcept
    -> Result<UniqDeps<WithoutDeps>> {
  try {
    // TOML tables should guarantee uniqueness.
    UniqDeps<WithoutDeps> resolvable_deps{};
    for (Let & [ name, table ] : dependencies) {
      poac::core::resolver::resolve::DependencyInfo info = {};
      if (table.is_table()) {
        const toml::table& entries = table.as_table();
        for (Let & [ n, v ] : entries)
          if (n == "version"sv)
            info.version_rq = v.as_string();
          else
            return Err<FailedToParseConfig>();
      } else {
        info.version_rq = table.as_string();
      }
      resolvable_deps.emplace(name, std::move(info));
    }
    return Ok(resolvable_deps);
  } catch (...) {
    return Err<FailedToParseConfig>();
  }
}

[[nodiscard]] Fn get_resolved_deps(const toml::value& manifest)
    ->Result<ResolvedDeps> {
  auto deps = toml::find(manifest, "dependencies").as_table();
  if (manifest.contains("dev-dependencies")) {
    append(deps, toml::find(manifest, "dev-dependencies").as_table());
  }
  const UniqDeps<WithoutDeps> resolvable_deps = Try(to_resolvable_deps(deps));
  const ResolvedDeps resolved_deps = Try(do_resolve(resolvable_deps));
  return Ok(resolved_deps);
}

// If lockfile is not outdated, read it.
[[nodiscard]] Fn try_to_read_lockfile()->Result<Option<ResolvedDeps>> {
  if (!data::lockfile::is_outdated(config::cwd)) {
    return data::lockfile::read(config::cwd);
  } else {
    return Ok(None);
  }
}

[[nodiscard]] Fn resolve_deps(const toml::value& manifest)
    ->Result<ResolvedDeps> {
  const Option<ResolvedDeps> locked_deps = Try(try_to_read_lockfile());
  if (locked_deps.has_value()) {
    // Lockfile exists and is not outdated.
    return Ok(locked_deps.value());
  } else {
    // Lockfile not found or outdated. Resolve dependencies from manifest file.
    log::status("Resolving", "dependencies ...");
    return get_resolved_deps(manifest);
  }
}

[[nodiscard]] Fn install_deps(const toml::value& manifest)
    ->Result<ResolvedDeps> {
  if (!manifest.contains("dependencies")
      && !manifest.contains("dev-dependencies")) {
    const ResolvedDeps empty_deps{};
    Try(data::lockfile::generate(empty_deps));
    return Ok(empty_deps);
  }

  const ResolvedDeps resolved_deps = Try(resolve_deps(manifest));
  Try(download_deps(resolved_deps));
  Try(data::lockfile::generate(resolved_deps)); // when lockfile is old

  return Ok(resolved_deps);
}

} // namespace poac::core::resolver<|MERGE_RESOLUTION|>--- conflicted
+++ resolved
@@ -70,8 +70,7 @@
 
 namespace poac::core::resolver {
 
-Result<void>
-check_conan_install() {
+Result<void> check_conan_install() {
   if (!has_command("conan")) {
     return Err<ConanNotFound>();
   }
@@ -79,8 +78,7 @@
   return Ok();
 }
 
-Result<void>
-install_conan_generator() {
+Result<void> install_conan_generator() {
   const auto generator_dir = config::path::cfg_dir / "conan" / "generator";
   const auto lockfile = generator_dir / "poac.lock";
 
@@ -108,14 +106,12 @@
   return Ok();
 }
 
-inline StringRef
-get_conan_raw_name(StringRef name) noexcept {
+inline StringRef get_conan_raw_name(StringRef name) noexcept {
   name.remove_prefix("conan::"sv.size());
   return name;
 }
 
-String
-format_conan_requires(const Vec<resolve::Package>& packages) {
+String format_conan_requires(const Vec<resolve::Package>& packages) {
   Vec<String> lines;
   lines.reserve(packages.size());
 
@@ -127,8 +123,7 @@
   return boost::algorithm::join(lines, "\n");
 }
 
-Result<void>
-generate_conanfile(const Vec<resolve::Package>& packages) {
+Result<void> generate_conanfile(const Vec<resolve::Package>& packages) {
   if (!fs::exists(config::path::conan_deps_dir)) {
     fs::create_directories(config::path::conan_deps_dir);
   }
@@ -140,8 +135,7 @@
   return write_file(conanfile, content);
 }
 
-String
-get_conan_config() {
+String get_conan_config() {
   // TODO(qqiangwu): pass build config to conan
 
   // I known this is ugly, but let it be
@@ -153,8 +147,7 @@
 #endif
 }
 
-Result<void>
-install_conan_packages() {
+Result<void> install_conan_packages() {
   const auto cwd = fs::current_path();
   BOOST_SCOPE_EXIT_ALL(&cwd) { fs::current_path(cwd); };
 
@@ -170,8 +163,8 @@
   return Ok();
 }
 
-Result<void>
-fetch_conan_packages(const Vec<resolve::Package>& packages) noexcept {
+Result<void> fetch_conan_packages(const Vec<resolve::Package>& packages
+) noexcept {
   try {
     // pass all conan packages to conan and conan can resolve conflict deps
     Try(check_conan_install());
@@ -233,19 +226,11 @@
 using resolve::UniqDeps;
 using resolve::WithoutDeps;
 
-<<<<<<< HEAD
 [[nodiscard]] Fn fetch(const UniqDeps<WithoutDeps>& deps)->Result<void> {
+  Vec<resolve::Package> conan_packages;
+
   for (Let & [ name, dep_info ] : deps) {
-    const resolve::Package package{name, version_rq};
-
-    Let[installed_path, sha256sum] = Try(fetch_impl(package));
-=======
-[[nodiscard]] Result<void>
-fetch(const UniqDeps<WithoutDeps>& deps) noexcept {
-  Vec<resolve::Package> conan_packages;
-
-  for (const auto& [name, version_rq] : deps) {
-    const resolve::Package package{name, version_rq};
+    const resolve::Package package{name, dep_info};
 
     if (package.is_conan()) {
       conan_packages.push_back(package);
@@ -253,7 +238,7 @@
     }
 
     const auto [installed_path, sha256sum] = Try(fetch_impl(package));
->>>>>>> c3398aa7
+    Let[installed_path, sha256sum] = Try(fetch_impl(package));
     // Check if sha256sum of the downloaded package is the same with one
     // stored in DB.
     if (const String actual_sha256sum = Try(util::sha256::sum(installed_path));

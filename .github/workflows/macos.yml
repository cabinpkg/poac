--- conflicted
+++ resolved
@@ -11,12 +11,8 @@
     runs-on: ${{ matrix.os }}
     strategy:
       matrix:
-<<<<<<< HEAD
+        os: [ macos-10.15 ]
         build_type: [ Debug, Release ]
-=======
-        os: [ macos-10.15 ]
-        build_type: [ Debug ] # TODO: Release
->>>>>>> 6f6d0ca2
     steps:
       - uses: actions/checkout@v1
 

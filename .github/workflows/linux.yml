--- conflicted
+++ resolved
@@ -9,13 +9,7 @@
   OPENSSL_VERSION: 'OpenSSL_1_1_1h'
   BOOST_VERSION: 1.75.0
   LIBGIT2_VERSION: 1.1.0
-<<<<<<< HEAD
-  CLIPP_VERSION: master
-  MITAMA_RESULT_VERSION: develop
-=======
-  FMT_VERSION: 7.1.3
   MITAMA_RESULT_VERSION: 37e80b09e8dcf10ef4c2925de87a92cc750ecd90
->>>>>>> a3d9fe35
   PLOG_VERSION: 1.1.5
 
 jobs:
@@ -129,37 +123,12 @@
           sudo make install
         working-directory: ${{ runner.temp }}
 
-<<<<<<< HEAD
-#      - name: Restore & Cache mitama-cpp-result (${{ env.MITAMA_RESULT_VERSION }})
-#        uses: actions/cache@v2.1.3
-#        id: mitama-cpp-result-cache
-#        with:
-#          path: ${{ runner.temp }}/libs/mitama-cpp-result
-#          key: ${{ env.CACHE_KEY_PREFIX }}-mitama-cpp-result-${{ env.MITAMA_RESULT_VERSION }}
-=======
-      - name: Restore & Cache fmt (${{ env.FMT_VERSION }})
-        uses: actions/cache@v2.1.3
-        id: fmt-cache
-        with:
-          path: ${{ runner.temp }}/libs/fmt
-          key: ${{ env.CACHE_KEY_PREFIX }}-fmt-${{ env.FMT_VERSION }}
-      - name: Install fmtlib/fmt (${{ env.FMT_VERSION }}) (header-only)
-        if: steps.fmt-cache.outputs.cache-hit != 'true'
-        run: |
-          mkdir -p ${{ runner.temp }}/libs/fmt
-          git clone -q -b ${{ env.FMT_VERSION }} https://github.com/fmtlib/fmt.git
-          mkdir fmt/build && cd fmt/build
-          cmake .. -DCMAKE_INSTALL_PREFIX=${{ runner.temp }}/libs/fmt
-          sudo make install
-        working-directory: ${{ runner.temp }}
-
       - name: Restore & Cache mitama-cpp-result (${{ env.MITAMA_RESULT_VERSION }})
         uses: actions/cache@v2.1.3
         id: mitama-cpp-result-cache
         with:
           path: ${{ runner.temp }}/libs/mitama-cpp-result
           key: ${{ env.CACHE_KEY_PREFIX }}-mitama-cpp-result-${{ env.MITAMA_RESULT_VERSION }}
->>>>>>> a3d9fe35
       - name: Install LoliGothick/mitama-cpp-result (${{ env.MITAMA_RESULT_VERSION }}) (header-only) (always up-to-date)
         if: steps.mitama-cpp-result-cache.outputs.cache-hit != 'true'
         run: |

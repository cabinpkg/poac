--- conflicted
+++ resolved
@@ -8,11 +8,6 @@
 env:
   OPENSSL_VERSION: 'OpenSSL_1_1_1h'
   BOOST_VERSION: 1.75.0
-<<<<<<< HEAD
-  LIBARCHIVE_VERSION: 3.5.0
-=======
-  TOML11_VERSION: 3.6.0
->>>>>>> c1164ff7
   LIBGIT2_VERSION: 1.1.0
   CLIPP_VERSION: 2c32b2f1f7cc530b1ec1f62c92f698643bb368db
   FMT_VERSION: 7.1.3

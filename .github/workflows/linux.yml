--- conflicted
+++ resolved
@@ -213,25 +213,11 @@
 
       - name: Build Poac
         run: |
-<<<<<<< HEAD
-          cmake ..                                                    \
-            -DBUILD_TESTING=ON                                        \
-            -DCMAKE_BUILD_TYPE=${{ matrix.build_type }}               \
-            -DBOOST_ROOT=${{ runner.temp }}/libs/boost                \
-            -DBOOST_LIBRARYDIR=${{ runner.temp }}/libs/boost/lib      \
-            -DTOML11_DIR=${{ runner.temp }}/libs/toml11               \
-            -DGIT2_DIR=${{ runner.temp }}/libs/libgit2                \
-            -DCLIPP_DIR=${{ runner.temp }}/libs/clipp                 \
-            -DFMT_DIR=${{ runner.temp }}/libs/fmt                     \
-            -DPLOG_DIR=${{ runner.temp }}/libs/plog                   \
-            -DMITAMA_RESULT_DIR=${{ runner.temp }}/libs/mitama-result \
-            -DLibArchive_INCLUDE_DIR=${{ runner.temp }}/libs/libarchive/include
-=======
           cmake ..                                      \
             -DBUILD_TESTING=ON                          \
             -DCMAKE_BUILD_TYPE=${{ matrix.build_type }} \
-            -DPOAC_DEPS_DIR=${{ runner.temp }}/libs
->>>>>>> 0d0b8792
+            -DPOAC_DEPS_DIR=${{ runner.temp }}/libs     \
+            -DLibArchive_INCLUDE_DIR=${{ runner.temp }}/libs/libarchive/include
           make
         working-directory: build
 
@@ -458,27 +444,12 @@
 
       - name: Build Poac
         run: |
-<<<<<<< HEAD
-          cmake ..                                                    \
-            -DBUILD_TESTING=ON                                        \
-            -DCMAKE_BUILD_TYPE=${{ matrix.build_type }}               \
-            -DBOOST_ROOT=${{ runner.temp }}/libs/boost                \
-            -DBOOST_LIBRARYDIR=${{ runner.temp }}/libs/boost/lib      \
-            -DTOML11_DIR=${{ runner.temp }}/libs/toml11               \
-            -DGIT2_DIR=${{ runner.temp }}/libs/libgit2                \
-            -DOPENSSL_ROOT_DIR=${{ runner.temp }}/libs/openssl        \
-            -DCLIPP_DIR=${{ runner.temp }}/libs/clipp                 \
-            -DFMT_DIR=${{ runner.temp }}/libs/fmt                     \
-            -DPLOG_DIR=${{ runner.temp }}/libs/plog                   \
-            -DMITAMA_RESULT_DIR=${{ runner.temp }}/libs/mitama-result \
+          cmake ..                                             \
+            -DBUILD_TESTING=ON                                 \
+            -DCMAKE_BUILD_TYPE=${{ matrix.build_type }}        \
+            -DPOAC_DEPS_DIR=${{ runner.temp }}/libs            \
+            -DOPENSSL_ROOT_DIR=${{ runner.temp }}/libs/openssl \
             -DLibArchive_INCLUDE_DIR=${{ runner.temp }}/libs/libarchive/include
-=======
-          cmake ..                                      \
-            -DBUILD_TESTING=ON                          \
-            -DCMAKE_BUILD_TYPE=${{ matrix.build_type }} \
-            -DPOAC_DEPS_DIR=${{ runner.temp }}/libs     \
-            -DOPENSSL_ROOT_DIR=${{ runner.temp }}/libs/openssl
->>>>>>> 0d0b8792
           make
         working-directory: build
 

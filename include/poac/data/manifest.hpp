--- conflicted
+++ resolved
@@ -1,16 +1,17 @@
 #ifndef POAC_DATA_MANIFEST_HPP_
 #define POAC_DATA_MANIFEST_HPP_
 
-<<<<<<< HEAD
 // std
-#include <filesystem>
-#include <string>
 #include <vector>
 
 // external
 #include <toml.hpp>
 
+// internal
+#include <poac/poac.hpp>
+
 namespace poac::data::manifest {
+
     struct PartialPackage {
         std::string name;
         std::string version;
@@ -20,16 +21,13 @@
         std::string repository;
         std::string description;
     };
+
 }
 
 TOML11_DEFINE_CONVERSION_NON_INTRUSIVE(
     poac::data::manifest::PartialPackage,
     name, version, edition, authors, license, repository, description
 )
-=======
-// internal
-#include <poac/poac.hpp>
->>>>>>> 59cea457
 
 namespace poac::data::manifest {
 

--- conflicted
+++ resolved
@@ -178,9 +178,6 @@
         operator<<(std::ostream& os, const Token& token);
     };
 
-<<<<<<< HEAD
-    std::string to_string(Token::ident ident) {
-=======
     Token::Kind to_kind(std::string_view kind) {
         if (kind == "(") {
             return Token::LeftParen;
@@ -203,8 +200,7 @@
         }
     }
 
-    std::string to_string(Token::ident ident) noexcept {
->>>>>>> fe6cc500
+    std::string to_string(Token::ident ident) {
         switch (ident) {
             case Token::ident::cfg:
                 return "cfg";

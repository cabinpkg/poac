--- conflicted
+++ resolved
@@ -20,22 +20,14 @@
         > = nullptr
     >
     TERMCOLOR2_INLINE_VARIABLES_AFTER_CXX14 constexpr auto gray_v = make_string("\x1b[30m");
-<<<<<<< HEAD
-=======
 #ifndef _MSC_VER
     template <>
     TERMCOLOR2_INLINE_VARIABLES_AFTER_CXX14 constexpr auto gray_v<wchar_t> = make_string(L"\x1b[30m");
->>>>>>> dbc42dc9
     template <>
     TERMCOLOR2_INLINE_VARIABLES_AFTER_CXX14 constexpr auto gray_v<char16_t> = make_string(u"\x1b[30m");
     template <>
     TERMCOLOR2_INLINE_VARIABLES_AFTER_CXX14 constexpr auto gray_v<char32_t> = make_string(U"\x1b[30m");
-<<<<<<< HEAD
-    template <>
-    TERMCOLOR2_INLINE_VARIABLES_AFTER_CXX14 constexpr auto gray_v<wchar_t> = make_string(L"\x1b[30m");
-=======
-#endif
->>>>>>> dbc42dc9
+#endif
     TERMCOLOR2_INLINE_VARIABLES_AFTER_CXX14 constexpr auto gray = gray_v<char>;
 
     template <typename CharT = char,
@@ -50,22 +42,14 @@
         > = nullptr
     >
     TERMCOLOR2_INLINE_VARIABLES_AFTER_CXX14 constexpr auto red_v = make_string("\x1b[31m");
-<<<<<<< HEAD
-=======
 #ifndef _MSC_VER
     template <>
     TERMCOLOR2_INLINE_VARIABLES_AFTER_CXX14 constexpr auto red_v<wchar_t> = make_string(L"\x1b[31m");
->>>>>>> dbc42dc9
     template <>
     TERMCOLOR2_INLINE_VARIABLES_AFTER_CXX14 constexpr auto red_v<char16_t> = make_string(u"\x1b[31m");
     template <>
     TERMCOLOR2_INLINE_VARIABLES_AFTER_CXX14 constexpr auto red_v<char32_t> = make_string(U"\x1b[31m");
-<<<<<<< HEAD
-    template <>
-    TERMCOLOR2_INLINE_VARIABLES_AFTER_CXX14 constexpr auto red_v<wchar_t> = make_string(L"\x1b[31m");
-=======
-#endif
->>>>>>> dbc42dc9
+#endif
     TERMCOLOR2_INLINE_VARIABLES_AFTER_CXX14 constexpr auto red = red_v<char>;
 
     template <typename CharT = char,
@@ -80,22 +64,14 @@
         > = nullptr
     >
     TERMCOLOR2_INLINE_VARIABLES_AFTER_CXX14 constexpr auto green_v = make_string("\x1b[32m");
-<<<<<<< HEAD
-=======
 #ifndef _MSC_VER
     template <>
     TERMCOLOR2_INLINE_VARIABLES_AFTER_CXX14 constexpr auto green_v<wchar_t> = make_string(L"\x1b[32m");
->>>>>>> dbc42dc9
     template <>
     TERMCOLOR2_INLINE_VARIABLES_AFTER_CXX14 constexpr auto green_v<char16_t> = make_string(u"\x1b[32m");
     template <>
     TERMCOLOR2_INLINE_VARIABLES_AFTER_CXX14 constexpr auto green_v<char32_t> = make_string(U"\x1b[32m");
-<<<<<<< HEAD
-    template <>
-    TERMCOLOR2_INLINE_VARIABLES_AFTER_CXX14 constexpr auto green_v<wchar_t> = make_string(L"\x1b[32m");
-=======
-#endif
->>>>>>> dbc42dc9
+#endif
     TERMCOLOR2_INLINE_VARIABLES_AFTER_CXX14 constexpr auto green = green_v<char>;
 
     template <typename CharT = char,
@@ -110,22 +86,14 @@
         > = nullptr
     >
     TERMCOLOR2_INLINE_VARIABLES_AFTER_CXX14 constexpr auto yellow_v = make_string("\x1b[33m");
-<<<<<<< HEAD
-=======
 #ifndef _MSC_VER
     template <>
     TERMCOLOR2_INLINE_VARIABLES_AFTER_CXX14 constexpr auto yellow_v<wchar_t> = make_string(L"\x1b[33m");
->>>>>>> dbc42dc9
     template <>
     TERMCOLOR2_INLINE_VARIABLES_AFTER_CXX14 constexpr auto yellow_v<char16_t> = make_string(u"\x1b[33m");
     template <>
     TERMCOLOR2_INLINE_VARIABLES_AFTER_CXX14 constexpr auto yellow_v<char32_t> = make_string(U"\x1b[33m");
-<<<<<<< HEAD
-    template <>
-    TERMCOLOR2_INLINE_VARIABLES_AFTER_CXX14 constexpr auto yellow_v<wchar_t> = make_string(L"\x1b[33m");
-=======
-#endif
->>>>>>> dbc42dc9
+#endif
     TERMCOLOR2_INLINE_VARIABLES_AFTER_CXX14 constexpr auto yellow = yellow_v<char>;
 
     template <typename CharT = char,
@@ -140,22 +108,14 @@
         > = nullptr
     >
     TERMCOLOR2_INLINE_VARIABLES_AFTER_CXX14 constexpr auto blue_v = make_string("\x1b[34m");
-<<<<<<< HEAD
-=======
 #ifndef _MSC_VER
     template <>
     TERMCOLOR2_INLINE_VARIABLES_AFTER_CXX14 constexpr auto blue_v<wchar_t> = make_string(L"\x1b[34m");
->>>>>>> dbc42dc9
     template <>
     TERMCOLOR2_INLINE_VARIABLES_AFTER_CXX14 constexpr auto blue_v<char16_t> = make_string(u"\x1b[34m");
     template <>
     TERMCOLOR2_INLINE_VARIABLES_AFTER_CXX14 constexpr auto blue_v<char32_t> = make_string(U"\x1b[34m");
-<<<<<<< HEAD
-    template <>
-    TERMCOLOR2_INLINE_VARIABLES_AFTER_CXX14 constexpr auto blue_v<wchar_t> = make_string(L"\x1b[34m");
-=======
-#endif
->>>>>>> dbc42dc9
+#endif
     TERMCOLOR2_INLINE_VARIABLES_AFTER_CXX14 constexpr auto blue = blue_v<char>;
 
     template <typename CharT = char,
@@ -170,22 +130,14 @@
         > = nullptr
     >
     TERMCOLOR2_INLINE_VARIABLES_AFTER_CXX14 constexpr auto magenta_v = make_string("\x1b[35m");
-<<<<<<< HEAD
-=======
 #ifndef _MSC_VER
     template <>
     TERMCOLOR2_INLINE_VARIABLES_AFTER_CXX14 constexpr auto magenta_v<wchar_t> = make_string(L"\x1b[35m");
->>>>>>> dbc42dc9
     template <>
     TERMCOLOR2_INLINE_VARIABLES_AFTER_CXX14 constexpr auto magenta_v<char16_t> = make_string(u"\x1b[35m");
     template <>
     TERMCOLOR2_INLINE_VARIABLES_AFTER_CXX14 constexpr auto magenta_v<char32_t> = make_string(U"\x1b[35m");
-<<<<<<< HEAD
-    template <>
-    TERMCOLOR2_INLINE_VARIABLES_AFTER_CXX14 constexpr auto magenta_v<wchar_t> = make_string(L"\x1b[35m");
-=======
-#endif
->>>>>>> dbc42dc9
+#endif
     TERMCOLOR2_INLINE_VARIABLES_AFTER_CXX14 constexpr auto magenta = magenta_v<char>;
 
     template <typename CharT = char,
@@ -200,22 +152,14 @@
         > = nullptr
     >
     TERMCOLOR2_INLINE_VARIABLES_AFTER_CXX14 constexpr auto cyan_v = make_string("\x1b[36m");
-<<<<<<< HEAD
-=======
 #ifndef _MSC_VER
     template <>
     TERMCOLOR2_INLINE_VARIABLES_AFTER_CXX14 constexpr auto cyan_v<wchar_t> = make_string(L"\x1b[36m");
->>>>>>> dbc42dc9
     template <>
     TERMCOLOR2_INLINE_VARIABLES_AFTER_CXX14 constexpr auto cyan_v<char16_t> = make_string(u"\x1b[36m");
     template <>
     TERMCOLOR2_INLINE_VARIABLES_AFTER_CXX14 constexpr auto cyan_v<char32_t> = make_string(U"\x1b[36m");
-<<<<<<< HEAD
-    template <>
-    TERMCOLOR2_INLINE_VARIABLES_AFTER_CXX14 constexpr auto cyan_v<wchar_t> = make_string(L"\x1b[36m");
-=======
-#endif
->>>>>>> dbc42dc9
+#endif
     TERMCOLOR2_INLINE_VARIABLES_AFTER_CXX14 constexpr auto cyan = cyan_v<char>;
 
     template <typename CharT = char,
@@ -230,22 +174,14 @@
         > = nullptr
     >
     TERMCOLOR2_INLINE_VARIABLES_AFTER_CXX14 constexpr auto white_v = make_string("\x1b[37m");
-<<<<<<< HEAD
-=======
 #ifndef _MSC_VER
     template <>
     TERMCOLOR2_INLINE_VARIABLES_AFTER_CXX14 constexpr auto white_v<wchar_t> = make_string(L"\x1b[37m");
->>>>>>> dbc42dc9
     template <>
     TERMCOLOR2_INLINE_VARIABLES_AFTER_CXX14 constexpr auto white_v<char16_t> = make_string(u"\x1b[37m");
     template <>
     TERMCOLOR2_INLINE_VARIABLES_AFTER_CXX14 constexpr auto white_v<char32_t> = make_string(U"\x1b[37m");
-<<<<<<< HEAD
-    template <>
-    TERMCOLOR2_INLINE_VARIABLES_AFTER_CXX14 constexpr auto white_v<wchar_t> = make_string(L"\x1b[37m");
-=======
-#endif
->>>>>>> dbc42dc9
+#endif
     TERMCOLOR2_INLINE_VARIABLES_AFTER_CXX14 constexpr auto white = white_v<char>;
 
     //
@@ -263,22 +199,14 @@
         > = nullptr
     >
     TERMCOLOR2_INLINE_VARIABLES_AFTER_CXX14 constexpr auto on_gray_v = make_string("\x1b[40m");
-<<<<<<< HEAD
-=======
 #ifndef _MSC_VER
     template <>
     TERMCOLOR2_INLINE_VARIABLES_AFTER_CXX14 constexpr auto on_gray_v<wchar_t> = make_string(L"\x1b[40m");
->>>>>>> dbc42dc9
     template <>
     TERMCOLOR2_INLINE_VARIABLES_AFTER_CXX14 constexpr auto on_gray_v<char16_t> = make_string(u"\x1b[40m");
     template <>
     TERMCOLOR2_INLINE_VARIABLES_AFTER_CXX14 constexpr auto on_gray_v<char32_t> = make_string(U"\x1b[40m");
-<<<<<<< HEAD
-    template <>
-    TERMCOLOR2_INLINE_VARIABLES_AFTER_CXX14 constexpr auto on_gray_v<wchar_t> = make_string(L"\x1b[40m");
-=======
-#endif
->>>>>>> dbc42dc9
+#endif
     TERMCOLOR2_INLINE_VARIABLES_AFTER_CXX14 constexpr auto on_gray = on_gray_v<char>;
 
     template <typename CharT = char,
@@ -293,22 +221,14 @@
         > = nullptr
     >
     TERMCOLOR2_INLINE_VARIABLES_AFTER_CXX14 constexpr auto on_red_v = make_string("\x1b[41m");
-<<<<<<< HEAD
-=======
 #ifndef _MSC_VER
     template <>
     TERMCOLOR2_INLINE_VARIABLES_AFTER_CXX14 constexpr auto on_red_v<wchar_t> = make_string(L"\x1b[41m");
->>>>>>> dbc42dc9
     template <>
     TERMCOLOR2_INLINE_VARIABLES_AFTER_CXX14 constexpr auto on_red_v<char16_t> = make_string(u"\x1b[41m");
     template <>
     TERMCOLOR2_INLINE_VARIABLES_AFTER_CXX14 constexpr auto on_red_v<char32_t> = make_string(U"\x1b[41m");
-<<<<<<< HEAD
-    template <>
-    TERMCOLOR2_INLINE_VARIABLES_AFTER_CXX14 constexpr auto on_red_v<wchar_t> = make_string(L"\x1b[41m");
-=======
-#endif
->>>>>>> dbc42dc9
+#endif
     TERMCOLOR2_INLINE_VARIABLES_AFTER_CXX14 constexpr auto on_red = on_red_v<char>;
 
     template <typename CharT = char,
@@ -323,22 +243,14 @@
         > = nullptr
     >
     TERMCOLOR2_INLINE_VARIABLES_AFTER_CXX14 constexpr auto on_green_v = make_string("\x1b[42m");
-<<<<<<< HEAD
-=======
 #ifndef _MSC_VER
     template <>
     TERMCOLOR2_INLINE_VARIABLES_AFTER_CXX14 constexpr auto on_green_v<wchar_t> = make_string(L"\x1b[42m");
->>>>>>> dbc42dc9
     template <>
     TERMCOLOR2_INLINE_VARIABLES_AFTER_CXX14 constexpr auto on_green_v<char16_t> = make_string(u"\x1b[42m");
     template <>
     TERMCOLOR2_INLINE_VARIABLES_AFTER_CXX14 constexpr auto on_green_v<char32_t> = make_string(U"\x1b[42m");
-<<<<<<< HEAD
-    template <>
-    TERMCOLOR2_INLINE_VARIABLES_AFTER_CXX14 constexpr auto on_green_v<wchar_t> = make_string(L"\x1b[42m");
-=======
-#endif
->>>>>>> dbc42dc9
+#endif
     TERMCOLOR2_INLINE_VARIABLES_AFTER_CXX14 constexpr auto on_green = on_green_v<char>;
 
     template <typename CharT = char,
@@ -353,22 +265,14 @@
         > = nullptr
     >
     TERMCOLOR2_INLINE_VARIABLES_AFTER_CXX14 constexpr auto on_yellow_v = make_string("\x1b[43m");
-<<<<<<< HEAD
-=======
 #ifndef _MSC_VER
     template <>
     TERMCOLOR2_INLINE_VARIABLES_AFTER_CXX14 constexpr auto on_yellow_v<wchar_t> = make_string(L"\x1b[43m");
->>>>>>> dbc42dc9
     template <>
     TERMCOLOR2_INLINE_VARIABLES_AFTER_CXX14 constexpr auto on_yellow_v<char16_t> = make_string(u"\x1b[43m");
     template <>
     TERMCOLOR2_INLINE_VARIABLES_AFTER_CXX14 constexpr auto on_yellow_v<char32_t> = make_string(U"\x1b[43m");
-<<<<<<< HEAD
-    template <>
-    TERMCOLOR2_INLINE_VARIABLES_AFTER_CXX14 constexpr auto on_yellow_v<wchar_t> = make_string(L"\x1b[43m");
-=======
-#endif
->>>>>>> dbc42dc9
+#endif
     TERMCOLOR2_INLINE_VARIABLES_AFTER_CXX14 constexpr auto on_yellow = on_yellow_v<char>;
 
     template <typename CharT = char,
@@ -383,22 +287,14 @@
         > = nullptr
     >
     TERMCOLOR2_INLINE_VARIABLES_AFTER_CXX14 constexpr auto on_blue_v = make_string("\x1b[44m");
-<<<<<<< HEAD
-=======
 #ifndef _MSC_VER
     template <>
     TERMCOLOR2_INLINE_VARIABLES_AFTER_CXX14 constexpr auto on_blue_v<wchar_t> = make_string(L"\x1b[44m");
->>>>>>> dbc42dc9
     template <>
     TERMCOLOR2_INLINE_VARIABLES_AFTER_CXX14 constexpr auto on_blue_v<char16_t> = make_string(u"\x1b[44m");
     template <>
     TERMCOLOR2_INLINE_VARIABLES_AFTER_CXX14 constexpr auto on_blue_v<char32_t> = make_string(U"\x1b[44m");
-<<<<<<< HEAD
-    template <>
-    TERMCOLOR2_INLINE_VARIABLES_AFTER_CXX14 constexpr auto on_blue_v<wchar_t> = make_string(L"\x1b[44m");
-=======
-#endif
->>>>>>> dbc42dc9
+#endif
     TERMCOLOR2_INLINE_VARIABLES_AFTER_CXX14 constexpr auto on_blue = on_blue_v<char>;
 
     template <typename CharT = char,
@@ -413,22 +309,14 @@
         > = nullptr
     >
     TERMCOLOR2_INLINE_VARIABLES_AFTER_CXX14 constexpr auto on_magenta_v = make_string("\x1b[45m");
-<<<<<<< HEAD
-=======
 #ifndef _MSC_VER
     template <>
     TERMCOLOR2_INLINE_VARIABLES_AFTER_CXX14 constexpr auto on_magenta_v<wchar_t> = make_string(L"\x1b[45m");
->>>>>>> dbc42dc9
     template <>
     TERMCOLOR2_INLINE_VARIABLES_AFTER_CXX14 constexpr auto on_magenta_v<char16_t> = make_string(u"\x1b[45m");
     template <>
     TERMCOLOR2_INLINE_VARIABLES_AFTER_CXX14 constexpr auto on_magenta_v<char32_t> = make_string(U"\x1b[45m");
-<<<<<<< HEAD
-    template <>
-    TERMCOLOR2_INLINE_VARIABLES_AFTER_CXX14 constexpr auto on_magenta_v<wchar_t> = make_string(L"\x1b[45m");
-=======
-#endif
->>>>>>> dbc42dc9
+#endif
     TERMCOLOR2_INLINE_VARIABLES_AFTER_CXX14 constexpr auto on_magenta = on_magenta_v<char>;
 
     template <typename CharT = char,
@@ -443,22 +331,14 @@
         > = nullptr
     >
     TERMCOLOR2_INLINE_VARIABLES_AFTER_CXX14 constexpr auto on_cyan_v = make_string("\x1b[46m");
-<<<<<<< HEAD
-=======
 #ifndef _MSC_VER
     template <>
     TERMCOLOR2_INLINE_VARIABLES_AFTER_CXX14 constexpr auto on_cyan_v<wchar_t> = make_string(L"\x1b[46m");
->>>>>>> dbc42dc9
     template <>
     TERMCOLOR2_INLINE_VARIABLES_AFTER_CXX14 constexpr auto on_cyan_v<char16_t> = make_string(u"\x1b[46m");
     template <>
     TERMCOLOR2_INLINE_VARIABLES_AFTER_CXX14 constexpr auto on_cyan_v<char32_t> = make_string(U"\x1b[46m");
-<<<<<<< HEAD
-    template <>
-    TERMCOLOR2_INLINE_VARIABLES_AFTER_CXX14 constexpr auto on_cyan_v<wchar_t> = make_string(L"\x1b[46m");
-=======
-#endif
->>>>>>> dbc42dc9
+#endif
     TERMCOLOR2_INLINE_VARIABLES_AFTER_CXX14 constexpr auto on_cyan = on_cyan_v<char>;
 
     template <typename CharT = char,
@@ -473,22 +353,14 @@
         > = nullptr
     >
     TERMCOLOR2_INLINE_VARIABLES_AFTER_CXX14 constexpr auto on_white_v = make_string("\x1b[47m");
-<<<<<<< HEAD
-=======
 #ifndef _MSC_VER
     template <>
     TERMCOLOR2_INLINE_VARIABLES_AFTER_CXX14 constexpr auto on_white_v<wchar_t> = make_string(L"\x1b[47m");
->>>>>>> dbc42dc9
     template <>
     TERMCOLOR2_INLINE_VARIABLES_AFTER_CXX14 constexpr auto on_white_v<char16_t> = make_string(u"\x1b[47m");
     template <>
     TERMCOLOR2_INLINE_VARIABLES_AFTER_CXX14 constexpr auto on_white_v<char32_t> = make_string(U"\x1b[47m");
-<<<<<<< HEAD
-    template <>
-    TERMCOLOR2_INLINE_VARIABLES_AFTER_CXX14 constexpr auto on_white_v<wchar_t> = make_string(L"\x1b[47m");
-=======
-#endif
->>>>>>> dbc42dc9
+#endif
     TERMCOLOR2_INLINE_VARIABLES_AFTER_CXX14 constexpr auto on_white = on_white_v<char>;
 
     //
@@ -506,22 +378,14 @@
         > = nullptr
     >
     TERMCOLOR2_INLINE_VARIABLES_AFTER_CXX14 constexpr auto bold_v = make_string("\x1b[1m");
-<<<<<<< HEAD
-=======
 #ifndef _MSC_VER
     template <>
     TERMCOLOR2_INLINE_VARIABLES_AFTER_CXX14 constexpr auto bold_v<wchar_t> = make_string(L"\x1b[1m");
->>>>>>> dbc42dc9
     template <>
     TERMCOLOR2_INLINE_VARIABLES_AFTER_CXX14 constexpr auto bold_v<char16_t> = make_string(u"\x1b[1m");
     template <>
     TERMCOLOR2_INLINE_VARIABLES_AFTER_CXX14 constexpr auto bold_v<char32_t> = make_string(U"\x1b[1m");
-<<<<<<< HEAD
-    template <>
-    TERMCOLOR2_INLINE_VARIABLES_AFTER_CXX14 constexpr auto bold_v<wchar_t> = make_string(L"\x1b[1m");
-=======
-#endif
->>>>>>> dbc42dc9
+#endif
     TERMCOLOR2_INLINE_VARIABLES_AFTER_CXX14 constexpr auto bold = bold_v<char>;
 
     template <typename CharT = char,
@@ -536,22 +400,14 @@
         > = nullptr
     >
     TERMCOLOR2_INLINE_VARIABLES_AFTER_CXX14 constexpr auto dark_v = make_string("\x1b[2m");
-<<<<<<< HEAD
-=======
 #ifndef _MSC_VER
     template <>
     TERMCOLOR2_INLINE_VARIABLES_AFTER_CXX14 constexpr auto dark_v<wchar_t> = make_string(L"\x1b[2m");
->>>>>>> dbc42dc9
     template <>
     TERMCOLOR2_INLINE_VARIABLES_AFTER_CXX14 constexpr auto dark_v<char16_t> = make_string(u"\x1b[2m");
     template <>
     TERMCOLOR2_INLINE_VARIABLES_AFTER_CXX14 constexpr auto dark_v<char32_t> = make_string(U"\x1b[2m");
-<<<<<<< HEAD
-    template <>
-    TERMCOLOR2_INLINE_VARIABLES_AFTER_CXX14 constexpr auto dark_v<wchar_t> = make_string(L"\x1b[2m");
-=======
-#endif
->>>>>>> dbc42dc9
+#endif
     TERMCOLOR2_INLINE_VARIABLES_AFTER_CXX14 constexpr auto dark = dark_v<char>;
 
     template <typename CharT = char,
@@ -566,22 +422,14 @@
         > = nullptr
     >
     TERMCOLOR2_INLINE_VARIABLES_AFTER_CXX14 constexpr auto underline_v = make_string("\x1b[4m");
-<<<<<<< HEAD
-=======
 #ifndef _MSC_VER
     template <>
     TERMCOLOR2_INLINE_VARIABLES_AFTER_CXX14 constexpr auto underline_v<wchar_t> = make_string(L"\x1b[4m");
->>>>>>> dbc42dc9
     template <>
     TERMCOLOR2_INLINE_VARIABLES_AFTER_CXX14 constexpr auto underline_v<char16_t> = make_string(u"\x1b[4m");
     template <>
     TERMCOLOR2_INLINE_VARIABLES_AFTER_CXX14 constexpr auto underline_v<char32_t> = make_string(U"\x1b[4m");
-<<<<<<< HEAD
-    template <>
-    TERMCOLOR2_INLINE_VARIABLES_AFTER_CXX14 constexpr auto underline_v<wchar_t> = make_string(L"\x1b[4m");
-=======
-#endif
->>>>>>> dbc42dc9
+#endif
     TERMCOLOR2_INLINE_VARIABLES_AFTER_CXX14 constexpr auto underline = underline_v<char>;
 
     template <typename CharT = char,
@@ -596,22 +444,14 @@
         > = nullptr
     >
     TERMCOLOR2_INLINE_VARIABLES_AFTER_CXX14 constexpr auto blink_v = make_string("\x1b[5m");
-<<<<<<< HEAD
-=======
 #ifndef _MSC_VER
     template <>
     TERMCOLOR2_INLINE_VARIABLES_AFTER_CXX14 constexpr auto blink_v<wchar_t> = make_string(L"\x1b[5m");
->>>>>>> dbc42dc9
     template <>
     TERMCOLOR2_INLINE_VARIABLES_AFTER_CXX14 constexpr auto blink_v<char16_t> = make_string(u"\x1b[5m");
     template <>
     TERMCOLOR2_INLINE_VARIABLES_AFTER_CXX14 constexpr auto blink_v<char32_t> = make_string(U"\x1b[5m");
-<<<<<<< HEAD
-    template <>
-    TERMCOLOR2_INLINE_VARIABLES_AFTER_CXX14 constexpr auto blink_v<wchar_t> = make_string(L"\x1b[5m");
-=======
-#endif
->>>>>>> dbc42dc9
+#endif
     TERMCOLOR2_INLINE_VARIABLES_AFTER_CXX14 constexpr auto blink = blink_v<char>;
 
     template <typename CharT = char,
@@ -626,22 +466,14 @@
         > = nullptr
     >
     TERMCOLOR2_INLINE_VARIABLES_AFTER_CXX14 constexpr auto reverse_v = make_string("\x1b[7m");
-<<<<<<< HEAD
-=======
 #ifndef _MSC_VER
     template <>
     TERMCOLOR2_INLINE_VARIABLES_AFTER_CXX14 constexpr auto reverse_v<wchar_t> = make_string(L"\x1b[7m");
->>>>>>> dbc42dc9
     template <>
     TERMCOLOR2_INLINE_VARIABLES_AFTER_CXX14 constexpr auto reverse_v<char16_t> = make_string(u"\x1b[7m");
     template <>
     TERMCOLOR2_INLINE_VARIABLES_AFTER_CXX14 constexpr auto reverse_v<char32_t> = make_string(U"\x1b[7m");
-<<<<<<< HEAD
-    template <>
-    TERMCOLOR2_INLINE_VARIABLES_AFTER_CXX14 constexpr auto reverse_v<wchar_t> = make_string(L"\x1b[7m");
-=======
-#endif
->>>>>>> dbc42dc9
+#endif
     TERMCOLOR2_INLINE_VARIABLES_AFTER_CXX14 constexpr auto reverse = reverse_v<char>;
 
     template <typename CharT = char,
@@ -656,22 +488,14 @@
         > = nullptr
     >
     TERMCOLOR2_INLINE_VARIABLES_AFTER_CXX14 constexpr auto concealed_v = make_string("\x1b[8m");
-<<<<<<< HEAD
-=======
 #ifndef _MSC_VER
     template <>
     TERMCOLOR2_INLINE_VARIABLES_AFTER_CXX14 constexpr auto concealed_v<wchar_t> = make_string(L"\x1b[8m");
->>>>>>> dbc42dc9
     template <>
     TERMCOLOR2_INLINE_VARIABLES_AFTER_CXX14 constexpr auto concealed_v<char16_t> = make_string(u"\x1b[8m");
     template <>
     TERMCOLOR2_INLINE_VARIABLES_AFTER_CXX14 constexpr auto concealed_v<char32_t> = make_string(U"\x1b[8m");
-<<<<<<< HEAD
-    template <>
-    TERMCOLOR2_INLINE_VARIABLES_AFTER_CXX14 constexpr auto concealed_v<wchar_t> = make_string(L"\x1b[8m");
-=======
-#endif
->>>>>>> dbc42dc9
+#endif
     TERMCOLOR2_INLINE_VARIABLES_AFTER_CXX14 constexpr auto concealed = concealed_v<char>;
 
     template <typename CharT = char,
@@ -686,22 +510,14 @@
         > = nullptr
     >
     TERMCOLOR2_INLINE_VARIABLES_AFTER_CXX14 constexpr auto reset_v = make_string("\x1b[0m");
-<<<<<<< HEAD
-=======
 #ifndef _MSC_VER
     template <>
     TERMCOLOR2_INLINE_VARIABLES_AFTER_CXX14 constexpr auto reset_v<wchar_t> = make_string(L"\x1b[0m");
->>>>>>> dbc42dc9
     template <>
     TERMCOLOR2_INLINE_VARIABLES_AFTER_CXX14 constexpr auto reset_v<char16_t> = make_string(u"\x1b[0m");
     template <>
     TERMCOLOR2_INLINE_VARIABLES_AFTER_CXX14 constexpr auto reset_v<char32_t> = make_string(U"\x1b[0m");
-<<<<<<< HEAD
-    template <>
-    TERMCOLOR2_INLINE_VARIABLES_AFTER_CXX14 constexpr auto reset_v<wchar_t> = make_string(L"\x1b[0m");
-=======
-#endif
->>>>>>> dbc42dc9
+#endif
     TERMCOLOR2_INLINE_VARIABLES_AFTER_CXX14 constexpr auto reset = reset_v<char>;
 } // end namespace termcolor2
 

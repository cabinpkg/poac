--- conflicted
+++ resolved
@@ -21,13 +21,7 @@
 // internal
 #include <poac/core/resolver/resolve.hpp>
 #include <poac/core/resolver/sat.hpp>
-<<<<<<< HEAD
-#include <poac/io/net.hpp>
-#include <poac/io/path.hpp>
 #include <poac/util/archive.hpp>
-=======
-#include <poac/io/archive.hpp>
->>>>>>> b1bfecb2
 #include <poac/util/termcolor2/termcolor2.hpp>
 #include <poac/util/meta.hpp>
 #include <poac/util/misc.hpp>
@@ -114,11 +108,7 @@
         for (const auto& package : deps) {
             const std::filesystem::path installed_path = MITAMA_TRY(fetch_impl(package));
             const std::string extracted_directory_name =
-<<<<<<< HEAD
-                MITAMA_TRY(util::archive::extract(installed_path, io::path::extract_dir));
-=======
-                MITAMA_TRY(io::archive::extract(installed_path, config::path::extract_dir));
->>>>>>> b1bfecb2
+                MITAMA_TRY(util::archive::extract(installed_path, config::path::extract_dir));
             MITAMA_TRY(rename_extracted_directory(package, extracted_directory_name));
 
             using termcolor2::color_literals::operator""_green;

#ifndef POAC_CORE_VALIDATOR_HPP_
#define POAC_CORE_VALIDATOR_HPP_

// std
#include <algorithm>
#include <string>
<<<<<<< HEAD
#include <string_view>
#include <vector>

// external
#include <fmt/ostream.h>
#include <mitama/result/result.hpp>
#include <toml.hpp>
=======
>>>>>>> 59cea457

// internal
#include <poac/config.hpp>
#include <poac/data/manifest.hpp>
#include <poac/poac.hpp>
#include <poac/util/semver/semver.hpp>

namespace poac::core::validator {
<<<<<<< HEAD
    [[nodiscard]] mitama::result<void, std::string>
    required_config_exists(
        const std::filesystem::path& base = std::filesystem::current_path())
    noexcept
    {
        const auto config_path = base / data::manifest::manifest_file_name;
        std::error_code ec{};
        if (std::filesystem::exists(config_path, ec)) {
            return mitama::success();
        }
        return mitama::failure(
            fmt::format(
                "required config file `{}` does not exist",
                config_path.string()
            )
        );
    }

    [[nodiscard]] mitama::result<void, std::string>
    can_create_directory(const std::filesystem::path& p) {
        namespace fs = std::filesystem;
        std::error_code ec{}; // This is to use for noexcept optimization

        const bool exists = fs::exists(p, ec);
        if (exists && !fs::is_directory(p, ec)) {
            return mitama::failure(
                fmt::format(
                    "The `{}` directory could not be created "
                    "because the same name file exists",
                    p.string()
                )
            );
        } else if (exists && !fs::is_empty(p, ec)) {
            return mitama::failure(
                fmt::format(
                    "The `{}` directory already exists and is not empty",
                    p.string()
                )
            );
        }
        return mitama::success();
    }
=======
>>>>>>> 59cea457

[[nodiscard]] Result<void, String>
required_config_exists(const fs::path& base = config::path::cur_dir) noexcept {
  const auto config_path = base / data::manifest::name;
  std::error_code ec{};
  if (fs::exists(config_path, ec)) {
    return Ok();
  }
  return Err(
      format("required config file `{}` does not exist", config_path.string())
  );
}

[[nodiscard]] Result<void, String>
can_crate_directory(const fs::path& p) {
  std::error_code ec{}; // This is to use for noexcept optimization

  const bool exists = fs::exists(p, ec);
  if (exists && !fs::is_directory(p, ec)) {
    return Err(format(
        "The `{}` directory could not be created "
        "because the same name file exists",
        p.string()
    ));
  } else if (exists && !fs::is_empty(p, ec)) {
    return Err(
        format("The `{}` directory already exists and is not empty", p.string())
    );
  }
  return Ok();
}

constexpr bool
is_digit(const char c) noexcept {
  return '0' <= c && c <= '9';
}

constexpr bool
is_alphabet(const char c) noexcept {
  return ('A' <= c && c <= 'Z') || ('a' <= c && c <= 'z');
}

constexpr bool
is_alpha_numeric(const char c) noexcept {
  return is_digit(c) || is_alphabet(c);
}

[[nodiscard]] Result<void, String>
two_or_more_symbols(StringRef s) noexcept {
  const usize slashes = std::count(s.begin(), s.end(), '/');
  if (slashes > 1) {
    return Err(
        "Invalid package name.\n"
        "It is prohibited to use a character string\n"
        " that is two or more `/`."
    );
  }
  return Ok();
}

[[nodiscard]] Result<void, String>
start_with_symbol(StringRef s) noexcept {
  if (s[0] == '_' || s[0] == '-' || s[0] == '/') {
    return Err(
        "Invalid package name.\n"
        "It is prohibited to use a character string\n"
        " that starts with `_`, `-`, and `/`."
    );
  }
  return Ok();
}

[[nodiscard]] Result<void, String>
end_with_symbol(StringRef s) noexcept {
  const char last = s[s.size() - 1];
  if (last == '_' || last == '-' || last == '/') {
    return Err(
        "Invalid package name.\n"
        "It is prohibited to use a character string\n"
        " that ends with `_`, `-`, and `/`."
    );
  }
  return Ok();
}

[[nodiscard]] Result<void, String>
invalid_characters_impl(StringRef s) noexcept {
  for (const char c : s) {
    if (!is_alpha_numeric(c) && c != '_' && c != '-' && c != '/') {
      return Err(
          "Invalid package name.\n"
          "It is prohibited to use a character string\n"
          " that does not match ^([a-z|\\d|_|\\-|\\/]*)$."
      );
    }
<<<<<<< HEAD

    constexpr bool
    is_alphabet(const char& c) noexcept {
        return ('A' <= c && c <= 'Z')
               || ('a' <= c && c <= 'z');
    }

    constexpr bool
    is_alpha_numeric(const char& c) noexcept {
        return is_digit(c) || is_alphabet(c);
    }

    [[nodiscard]] mitama::result<void, std::string>
    two_or_more_symbols(std::string_view s) noexcept {
        const std::size_t slashes = std::count(s.begin(), s.end(), '/');
        if (slashes > 1) {
            return mitama::failure(
                "Invalid package name.\n"
                "It is prohibited to use a character string\n"
                " that is two or more `/`."
            );
        }
        return mitama::success();
    }

    [[nodiscard]] mitama::result<void, std::string>
    start_with_symbol(std::string_view s) noexcept {
        if (s[0] == '_' || s[0] == '-' || s[0] == '/') {
            return mitama::failure(
                "Invalid package name.\n"
                "It is prohibited to use a character string\n"
                " that starts with `_`, `-`, and `/`."
            );
        }
        return mitama::success();
    }

    [[nodiscard]] mitama::result<void, std::string>
    end_with_symbol(std::string_view s) noexcept {
        const char last = s[s.size() - 1];
        if (last == '_' || last == '-' || last == '/') {
            return mitama::failure(
                "Invalid package name.\n"
                "It is prohibited to use a character string\n"
                " that ends with `_`, `-`, and `/`."
            );
        }
        return mitama::success();
    }

    [[nodiscard]] mitama::result<void, std::string>
    invalid_characters_impl(std::string_view s) noexcept {
        for (const auto& c : s) {
            if (!is_alpha_numeric(c) && c != '_' && c != '-' && c != '/') {
                return mitama::failure(
                    "Invalid package name.\n"
                    "It is prohibited to use a character string\n"
                    " that does not match ^([a-z|\\d|_|\\-|\\/]*)$."
                );
            }
        }
        return mitama::success();
    }

    [[nodiscard]] mitama::result<void, std::string>
    invalid_characters(std::string_view s) noexcept {
        MITAMA_TRY(invalid_characters_impl(s));
        MITAMA_TRY(start_with_symbol(s));
        MITAMA_TRY(end_with_symbol(s));
        MITAMA_TRY(two_or_more_symbols(s));
        return mitama::success();
    }

    [[nodiscard]] mitama::result<void, std::string>
    using_keywords(std::string_view s) {
        // Ban keywords
        // https://en.cppreference.com/w/cpp/keyword
        std::vector<std::string_view> blacklist{
            "alignas", "alignof", "and", "and_eq", "asm", "atomic_cancel",
            "atomic_commit", "atomic_noexcept", "auto", "bitand", "bitor",
            "bool", "break", "case", "catch", "char", "char8_t", "char16_t",
            "char32_t", "class", "compl", "concept", "const", "consteval",
            "constexpr", "const_cast", "continue", "co_await", "co_return",
            "co_yield", "decltype", "default", "delete", "do", "double",
            "dynamic_cast", "else", "enum", "explicit", "export", "extern",
            "false", "float", "for", "friend", "goto", "if", "inline", "int",
            "long", "mutable", "namespace", "new", "noexcept", "not", "not_eq",
            "nullptr", "operator", "or", "or_eq", "private", "protected",
            "public", "reflexpr", "register", "reinterpret_cast", "requires",
            "return", "short", "signed", "sizeof", "static", "static_assert",
            "static_cast", "struct", "switch", "synchronized", "template",
            "this", "thread_local", "throw", "true", "try", "typedef", "typeid",
            "typename", "union", "unsigned", "using", "virtual", "void",
            "volatile", "wchar_t", "while", "xor", "xor_eq",
        };
        if (std::find(blacklist.begin(), blacklist.end(), s) != blacklist.end()) {
            return mitama::failure(fmt::format(
                "`{}` is a keyword, so it cannot be used as a package name",
                std::string(s)
            ));
        }
        return mitama::success();
    }

    [[nodiscard]] mitama::result<void, std::string>
    valid_package_name(std::string_view s) {
        MITAMA_TRY(invalid_characters(s));
        MITAMA_TRY(using_keywords(s));
        return mitama::success();
    }

    [[nodiscard]] mitama::result<void, std::string>
    valid_version(std::string_view s) {
        try {
            semver::parse(s);
        } catch (const semver::exception& e) {
            return mitama::failure(fmt::format(
                "version `{}` is not compliant with the Semantic Versioning notation.\n"
                "For more information, please go to: https://semver.org/",
                std::string(s)
            ));
        }
        return mitama::success();
    }

    [[nodiscard]] mitama::result<void, std::string>
    valid_athr(std::string_view s) {
        // TODO: Email address parser
        if (auto pos = s.find('<'); pos != std::string_view::npos) {
            if (pos = s.find('@', pos + 1); pos != std::string_view::npos) {
                if (pos = s.find('>', pos + 1); pos != std::string_view::npos) {
                    if (s.ends_with('>')) {
                        return mitama::success();
                    }
                }
            }
        }
        return mitama::failure(fmt::format(
            "author `{}` is written in invalid style. It should be like:\n"
            "  `Your Name <your-public@email.address>`",
            std::string(s)
        ));
    }

    [[nodiscard]] mitama::result<void, std::string>
    valid_authors(const std::vector<std::string>& authors) {
        if (authors.empty()) {
            return mitama::failure("key `authors` cannot be empty.");
        }
        for (std::string_view a : authors) {
            MITAMA_TRY(valid_athr(a));
        }
        return mitama::success();
    }

    [[nodiscard]] mitama::result<void, std::string>
    valid_edition(const std::int32_t& edition) {
        switch (edition) {
            case 1998:
            case 2003:
            case 2011:
            case 2014:
            case 2017:
            case 2020:
            case 2023:
                return mitama::success();
            default:
                return mitama::failure(fmt::format(
                    "`{}` cannot be used as an `edition` key. Possible values are:\n"
                    "  1998, 2003, 2011, 2014, 2017, 2020, and 2023",
                    edition
                ));
        }
    }

    [[nodiscard]] mitama::result<void, std::string>
    valid_license(std::string_view license) {
        // This list is from https://choosealicense.com/licenses
        if (license == "AGPL-3.0" ||
            license == "GPL-3.0" ||
            license == "LGPL-3.0" ||
            license == "MPL-2.0" ||
            license == "Apache-2.0" ||
            license == "MIT" ||
            license == "BSL-1.0" ||
            license == "Unlicense") {
            return mitama::success();
        }
        return mitama::failure(fmt::format(
            "`{}` cannot be used as `license` key. Possible values are:\n"
            "  `AGPL-3.0`, `GPL-3.0`, `LGPL-3.0`, `MPL-2.0`, `Apache-2.0`, "
            "`MIT`, `BSL-1.0`, and `Unlicense`",
            std::string(license)
        ));
    }

    [[nodiscard]] mitama::result<void, std::string>
    valid_repository(std::string_view repo) {
        // Can be parsed? it should be:
        // https://github.com/org/repo/tree/tag
        if (repo.starts_with("https://github.com/")) {
            // org/
            // 19: size of `https://github.com/`
            if (auto pos = repo.find('/', 19); pos != std::string_view::npos) {
                // repo/
                if (pos = repo.find('/', pos + 1); pos != std::string_view::npos) {
                    // tree/
                    if (repo.substr(pos + 1, 5) == "tree/") {
                        // repo/tree/
                        //     ^---->^
                        pos += 5;
                        // tag
                        if (repo.size() - 1 > pos) {
                            // -- tag found case
                            // tree/tag `8 (size)`
                            //      ^   `5 (pos)`

                            // -- no tag case
                            // tree/  `5 (size)`
                            //      ^ `5 (pos)`
                            return mitama::success();
                        }
                    }
                }
            }
        }
        return mitama::failure(fmt::format(
            "`{}` is invalid form for the `repository` key. It should be like:\n"
            "  `https://github.com/org/repo/tree/tag`",
            std::string(repo)
        ));
    }

    [[nodiscard]] mitama::result<void, std::string>
    valid_description(std::string_view desc) {
        const size_t size = desc.size();
        if (size < 10) {
            return mitama::failure(
                "the `description` key cannot be smaller than 10 characters long.\n"
                "The `description` must be descriptive."
            );
        } else if (size > 180) {
            return mitama::failure(
                "the `description` key cannot exceed 180 characters long.\n"
                "Please specify it more briefly."
            );
        }
        return mitama::success();
    }

    [[nodiscard]] mitama::result<data::manifest::PartialPackage, std::string>
    valid_manifest(const toml::value& manifest) {
        const auto package = toml::find<data::manifest::PartialPackage>(manifest, "package");
        MITAMA_TRY(valid_package_name(package.name));
        MITAMA_TRY(valid_version(package.version));
        MITAMA_TRY(valid_authors(package.authors));
        MITAMA_TRY(valid_edition(package.edition));
        MITAMA_TRY(valid_license(package.license));
        MITAMA_TRY(valid_repository(package.repository));
        MITAMA_TRY(valid_description(package.description));
        return mitama::success(package);
    }
} // end namespace

#endif // POAC_CORE_VALIDATOR_HPP
=======
  }
  return Ok();
}

[[nodiscard]] Result<void, String>
invalid_characters(StringRef s) noexcept {
  Try(invalid_characters_impl(s));
  Try(start_with_symbol(s));
  Try(end_with_symbol(s));
  Try(two_or_more_symbols(s));
  return Ok();
}

[[nodiscard]] Result<void, String>
using_keywords(StringRef s) {
  // Ban keywords
  // https://en.cppreference.com/w/cpp/keyword
  const Vec<StringRef> blacklist{
      "alignas",
      "alignof",
      "and",
      "and_eq",
      "asm",
      "atomic_cancel",
      "atomic_commit",
      "atomic_noexcept",
      "auto",
      "bitand",
      "bitor",
      "bool",
      "break",
      "case",
      "catch",
      "char",
      "char8_t",
      "char16_t",
      "char32_t",
      "class",
      "compl",
      "concept",
      "const",
      "consteval",
      "constexpr",
      "const_cast",
      "continue",
      "co_await",
      "co_return",
      "co_yield",
      "decltype",
      "default",
      "delete",
      "do",
      "double",
      "dynamic_cast",
      "else",
      "enum",
      "explicit",
      "export",
      "extern",
      "false",
      "float",
      "for",
      "friend",
      "goto",
      "if",
      "inline",
      "int",
      "long",
      "mutable",
      "namespace",
      "new",
      "noexcept",
      "not",
      "not_eq",
      "nullptr",
      "operator",
      "or",
      "or_eq",
      "private",
      "protected",
      "public",
      "reflexpr",
      "register",
      "reinterpret_cast",
      "requires",
      "return",
      "short",
      "signed",
      "sizeof",
      "static",
      "static_assert",
      "static_cast",
      "struct",
      "switch",
      "synchronized",
      "template",
      "this",
      "thread_local",
      "throw",
      "true",
      "try",
      "typedef",
      "typeid",
      "typename",
      "union",
      "unsigned",
      "using",
      "virtual",
      "void",
      "volatile",
      "wchar_t",
      "while",
      "xor",
      "xor_eq",
  };
  if (std::find(blacklist.begin(), blacklist.end(), s) != blacklist.end()) {
    return Err(format(
        "`{}` is a keyword, so it cannot be used as a package name", String(s)
    ));
  }
  return Ok();
}

[[nodiscard]] Result<void, String>
valid_package_name(StringRef s) {
  Try(invalid_characters(s));
  Try(using_keywords(s));
  return Ok();
}

[[nodiscard]] Result<void, String>
valid_version(StringRef s) {
  try {
    semver::parse(s);
  } catch (const semver::exception& e) {
    return Err(e.what());
  }
  return Ok();
}

} // namespace poac::core::validator

#endif // POAC_CORE_VALIDATOR_HPP_
>>>>>>> 59cea457
<|MERGE_RESOLUTION|>--- conflicted
+++ resolved
@@ -4,16 +4,11 @@
 // std
 #include <algorithm>
 #include <string>
-<<<<<<< HEAD
 #include <string_view>
 #include <vector>
 
 // external
-#include <fmt/ostream.h>
-#include <mitama/result/result.hpp>
 #include <toml.hpp>
-=======
->>>>>>> 59cea457
 
 // internal
 #include <poac/config.hpp>
@@ -22,51 +17,6 @@
 #include <poac/util/semver/semver.hpp>
 
 namespace poac::core::validator {
-<<<<<<< HEAD
-    [[nodiscard]] mitama::result<void, std::string>
-    required_config_exists(
-        const std::filesystem::path& base = std::filesystem::current_path())
-    noexcept
-    {
-        const auto config_path = base / data::manifest::manifest_file_name;
-        std::error_code ec{};
-        if (std::filesystem::exists(config_path, ec)) {
-            return mitama::success();
-        }
-        return mitama::failure(
-            fmt::format(
-                "required config file `{}` does not exist",
-                config_path.string()
-            )
-        );
-    }
-
-    [[nodiscard]] mitama::result<void, std::string>
-    can_create_directory(const std::filesystem::path& p) {
-        namespace fs = std::filesystem;
-        std::error_code ec{}; // This is to use for noexcept optimization
-
-        const bool exists = fs::exists(p, ec);
-        if (exists && !fs::is_directory(p, ec)) {
-            return mitama::failure(
-                fmt::format(
-                    "The `{}` directory could not be created "
-                    "because the same name file exists",
-                    p.string()
-                )
-            );
-        } else if (exists && !fs::is_empty(p, ec)) {
-            return mitama::failure(
-                fmt::format(
-                    "The `{}` directory already exists and is not empty",
-                    p.string()
-                )
-            );
-        }
-        return mitama::success();
-    }
-=======
->>>>>>> 59cea457
 
 [[nodiscard]] Result<void, String>
 required_config_exists(const fs::path& base = config::path::cur_dir) noexcept {
@@ -81,7 +31,7 @@
 }
 
 [[nodiscard]] Result<void, String>
-can_crate_directory(const fs::path& p) {
+can_create_directory(const fs::path& p) {
   std::error_code ec{}; // This is to use for noexcept optimization
 
   const bool exists = fs::exists(p, ec);
@@ -162,7 +112,9 @@
           " that does not match ^([a-z|\\d|_|\\-|\\/]*)$."
       );
     }
-<<<<<<< HEAD
+  }
+  return Ok();
+}
 
     constexpr bool
     is_alphabet(const char& c) noexcept {
@@ -425,13 +377,6 @@
         MITAMA_TRY(valid_description(package.description));
         return mitama::success(package);
     }
-} // end namespace
-
-#endif // POAC_CORE_VALIDATOR_HPP
-=======
-  }
-  return Ok();
-}
 
 [[nodiscard]] Result<void, String>
 invalid_characters(StringRef s) noexcept {
@@ -571,5 +516,4 @@
 
 } // namespace poac::core::validator
 
-#endif // POAC_CORE_VALIDATOR_HPP_
->>>>>>> 59cea457
+#endif // POAC_CORE_VALIDATOR_HPP_
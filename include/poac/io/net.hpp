#ifndef POAC_IO_NET_HPP
#define POAC_IO_NET_HPP

// std
#include <cstdint>
#include <filesystem>
#include <iostream>
#include <fstream>
#include <string>
#include <string_view>
#include <sstream>
#include <numeric>
#include <map>
#include <unordered_map>
#include <memory>
#include <variant>
#include <optional>

// external
#include <boost/asio.hpp>
#include <boost/asio/ssl.hpp>
#include <boost/asio/connect.hpp>
#include <boost/asio/ip/tcp.hpp>
#include <boost/asio/ssl/stream.hpp>
#include <boost/beast/core.hpp>
#include <boost/beast/version.hpp>
#include <boost/beast/http.hpp>
#include <boost/uuid/uuid.hpp>
#include <boost/uuid/uuid_io.hpp>
#include <boost/uuid/uuid_generators.hpp>
#include <boost/lexical_cast.hpp>
#include <boost/property_tree/ptree.hpp>
#include <boost/property_tree/json_parser.hpp>
#include <fmt/core.h>
#include <fmt/ranges.h>
#include <mitama/result/result.hpp>
#include <plog/Log.h>

// internal
#include <poac/config.hpp>
#include <poac/core/except.hpp>
#include <poac/io/path.hpp>
#include <poac/util/meta.hpp>
#include <poac/util/misc.hpp>
#include <poac/util/pretty.hpp>

namespace poac::io::net {
    // Create progress bar, [====>   ]
    std::string to_progress(const int& max_count, int now_count, const int& bar_size = 50) {
        if (now_count > max_count) {
            now_count = max_count;
        }
        const int percent = (now_count * 100) / max_count;
        const int bar_pos = percent / 2;

        if (now_count == max_count) {
            return fmt::format(FMT_STRING("[{:=>{}}"), ">]", bar_size + 1);
        } else if ((bar_pos - 1) > 0) {
            return fmt::format(FMT_STRING("[{:=>{}}{:>{}}"), ">", bar_pos, "]", bar_size - bar_pos + 1);
        } else if (bar_pos == 1) {
            return fmt::format(FMT_STRING("[>{:>{}}"), "]", bar_size);
        } else {
            return fmt::format(FMT_STRING("[{:>{}}"), "]", bar_size + 1);
        }
    }

    // Create byte progress bar, [====>   ] 10.21B/21.28KB
    std::string to_byte_progress(const int& max_count, int now_count) {
        if (now_count > max_count) {
            now_count = max_count;
        }
        const auto [ parsed_max_byte, max_byte_unit ] = util::pretty::to_byte(max_count);
        const auto [ parsed_now_byte, now_byte_unit ] = util::pretty::to_byte(now_count);
        return fmt::format(
            FMT_STRING("{} {:.2f}{}/{:.2f}{}"),
            to_progress(max_count, now_count),
            parsed_now_byte, now_byte_unit,
            parsed_max_byte, max_byte_unit
        );
    }

    namespace http = boost::beast::http;
    using headers_t =
        std::unordered_map<
            std::variant<
                boost::beast::http::field,
                std::string>,
            std::string>;

    template <typename RequestBody>
    http::request<RequestBody>
    create_request(
            http::verb method,
            std::string_view target,
            std::string_view host=POAC_API_HOST,
            const headers_t& headers={}
    ) {
        // Set up an HTTP request message, 10 -> HTTP/1.0, 11 -> HTTP/1.1
        http::request<RequestBody> req{ method, std::string(target), 11 };
        req.set(http::field::host, host);
        req.set(http::field::user_agent, BOOST_BEAST_VERSION_STRING);
        for (const auto& [field, string_param] : headers) {
            std::visit([&, s=string_param](auto& f) { req.set(f, s); }, field);
        }
        return req;
    }

    std::pair<std::string, std::string>
    parse_url(const std::string& url) {
        // https://api.poac.pm/packages/deps -> api.poac.pm
        const std::string host = util::misc::split(url, "://")[1];
        // https://api.poac.pm/packages/deps -> /packages/deps
        const std::string target(url, url.find(host) + host.size());
        return { host, target };
    }

    class multi_part_form_t {
    public:
        ~multi_part_form_t() = default;
        multi_part_form_t(const multi_part_form_t&) = default;
        multi_part_form_t& operator=(const multi_part_form_t&) = default;
        multi_part_form_t(multi_part_form_t&&) = default;
        multi_part_form_t& operator=(multi_part_form_t&&) = default;

    public:
        using file_name_type = std::string;
        using file_path_type = std::filesystem::path;
        using header_type = std::map<http::field, std::string>;
        using self_reference = multi_part_form_t&;
        using const_self_reference = const multi_part_form_t&;

    private:
        std::string m_crlf = "\r\n";
        std::string m_header;
        std::string m_boundary;
        std::string m_footer;
        std::string m_content_disposition = "Content-Disposition: form-data; ";
        std::vector<std::string> m_form_param;
        std::vector<std::tuple<file_name_type, file_path_type, header_type>> m_file_param;

    public:
        multi_part_form_t()
            : m_boundary(boost::lexical_cast<std::string>(boost::uuids::random_generator{}()))
            , m_footer(fmt::format("{}--{}--{}", m_crlf, m_boundary, m_crlf))
        {}

        std::string
        get_header() const noexcept {
            return m_header;
        }
        std::string
        get_footer() const noexcept {
            return m_footer;
        }

        void set(const file_name_type& name, const std::string& value) {
            using namespace fmt::literals;
            m_form_param.emplace_back(
                fmt::format(
                    "--{boundary}{crlf}{cd}name=\"{name}\"{crlf}{crlf}{value}",
                    "boundary"_a=m_boundary,
                    "crlf"_a=m_crlf,
                    "cd"_a=m_content_disposition,
                    "name"_a=name,
                    "value"_a=value
                )
            );
            generate_header(); // re-generate
        }
        void set(const file_name_type& name, const file_path_type& value, const header_type& h) {
            m_file_param.emplace_back(name, value, h);
            generate_header(); // re-generate
        }
        template <typename Request>
        void set_req(const Request& req) {
            std::stringstream ss;
            ss << req;
            m_form_param.insert(m_form_param.begin(), ss.str());
            generate_header(); // re-generate
        }

        std::string content_type() const {
            return fmt::format("multipart/form-data; boundary={}", m_boundary);
        }
        std::uintmax_t content_length() const {
            return std::accumulate(m_file_param.begin(), m_file_param.end(), m_header.size() + m_footer.size(),
                [](std::uintmax_t acc, const auto& f) {
                    return acc + std::filesystem::file_size(std::get<1>(f));
                }
            );
        }

        struct file_info_t {
            std::string path;
            std::uintmax_t size;
        };
        std::vector<file_info_t>
        get_files() const {
            std::vector<file_info_t> file_info;
            for (const auto& f : m_file_param) {
                const std::filesystem::path file_path = std::get<1>(f);
                file_info.push_back({file_path.string(), std::filesystem::file_size(file_path)});
            }
            return file_info;
        }

        self_reference
        body() noexcept {
            return *this;
        }
        const_self_reference
        body() const noexcept {
            return *this;
        }

        const_self_reference
        cbody() const noexcept {
            return *this;
        }

    private:
        void generate_header() {
            m_header = fmt::format("{}{}", m_crlf, fmt::join(m_form_param, ""));
            for (const auto& [name, filename, header] : m_file_param) {
                std::string h = fmt::format(
                    "--{}{}{}name=\"{}\"; filename=\"{}\"",
                    m_boundary,
                    m_crlf,
                    m_content_disposition,
                    name,
                    filename.filename().string()
                );
                for (const auto& [field, content] : header) {
                    h += fmt::format("{}{}: {}", m_crlf, field, content);
                }
                m_header += m_crlf + h;
            }
            m_header += m_crlf + m_crlf;
        }
    };

    // TODO: ioc, ctx, resolver,...等はget等を呼び出し後，解体し，host等は残すことで，連続で呼び出し可能にする．
    // Only SSL usage
    class requests {
    public:
        requests() = delete;
        ~requests() = default;
        requests(const requests&) = delete;
        requests& operator=(const requests&) = delete;
        requests(requests&&) = default;
        requests& operator=(requests&&) = default;

        explicit requests(std::string_view host)
            : host(host)
            , ioc(std::make_unique<boost::asio::io_context>())
            , ctx(std::make_unique<boost::asio::ssl::context>(
                  boost::asio::ssl::context::sslv23)
              )
            , resolver(std::make_unique<boost::asio::ip::tcp::resolver>(*ioc))
            , stream(
                  std::make_unique<
                      boost::asio::ssl::stream<
                          boost::asio::ip::tcp::socket
                      >>(*ioc, *ctx)
              )
        {}

        template <http::verb method, typename ResponseBody, typename Request, typename Ofstream>
        typename ResponseBody::value_type
        request(Request&& req, Ofstream&& ofs) const {
            ssl_prepare();
            write_request(req);
            return read_response<method, ResponseBody>(
                std::forward<Request>(req),
                std::forward<Ofstream>(ofs)
            );
        }

        template <typename RequestBody=http::empty_body, typename Ofstream=std::nullptr_t,
                typename ResponseBody=std::conditional_t<
                        std::is_same_v<util::meta::remove_cvref_t<Ofstream>, std::ofstream>,
                        http::vector_body<unsigned char>, http::string_body>>
        typename ResponseBody::value_type
        get(std::string_view target, const headers_t& headers={}, Ofstream&& ofs=nullptr) const {
            const auto req = create_request<RequestBody>(http::verb::get, target, host, headers);
            PLOG_DEBUG << req;
            return request<http::verb::get, ResponseBody>(std::move(req), std::forward<Ofstream>(ofs));
        }

        template <typename BodyType, typename Ofstream=std::nullptr_t,
                typename RequestBody=std::conditional_t<
                        std::is_same_v<util::meta::remove_cvref_t<BodyType>,
                                     multi_part_form_t>,
                        http::empty_body, http::string_body>,
                typename ResponseBody=std::conditional_t<
                        std::is_same_v<util::meta::remove_cvref_t<Ofstream>, std::ofstream>,
                        http::vector_body<unsigned char>, http::string_body>>
        typename ResponseBody::value_type
        post(std::string_view target, BodyType&& body, const headers_t& headers={}, Ofstream&& ofs=nullptr) const {
            auto req = create_request<RequestBody>(http::verb::post, target, host, headers);
            if constexpr (!std::is_same_v<util::meta::remove_cvref_t<BodyType>,
                                          multi_part_form_t>) {
                req.set(http::field::content_type, "application/json");
//                body.erase(std::remove(body.begin(), body.end(), '\n'), body.end());
                req.body() = body;
                req.prepare_payload();
                return request<http::verb::post, ResponseBody>(
                        std::forward<decltype(req)>(req), std::forward<Ofstream>(ofs));
            } else {
                req.set(http::field::accept, "*/*");
                req.set(http::field::content_type, body.content_type());
                req.set(http::field::content_length, body.content_length());
                body.set_req(req);
                return request<http::verb::post, ResponseBody>(
                        std::forward<BodyType>(body), std::forward<Ofstream>(ofs));
            }
        }

    private:
        std::string port = "443";
        std::string host;
        // The io_context is required for all I/O
        std::unique_ptr<boost::asio::io_context> ioc;
        // The SSL context is required, and holds certificates
        std::unique_ptr<boost::asio::ssl::context> ctx;
        // These objects perform our I/O
        std::unique_ptr<boost::asio::ip::tcp::resolver> resolver;
        std::unique_ptr<boost::asio::ssl::stream<boost::asio::ip::tcp::socket>> stream;

        template <
            typename Request,
            std::enable_if_t<
                std::negation_v<
                    std::is_same<
                        util::meta::remove_cvref_t<
                            Request
                        >,
                        MultiPartForm
                    >>,
                std::nullptr_t
            > = nullptr>
        void write_request(const Request& req) const {
<<<<<<< HEAD
=======
            if constexpr (!std::is_same_v<util::meta::remove_cvref_t<Request>,
                                          multi_part_form_t>) {
                simple_write(req);
            } else {
                progress_write(req);
            }
        }

        template <typename Request>
        void simple_write(const Request& req) const {
>>>>>>> 7332d63e
            PLOG_DEBUG << "[io::net::requests] write type: string";
            // Send the HTTP request to the remote host
            http::write(*stream, req);
        }

        template <
            typename Request,
            std::enable_if_t<
                std::is_same_v<
                    util::meta::remove_cvref_t<
                        Request
                    >,
                    MultiPartForm
                >,
                std::nullptr_t
            > = nullptr>
        void write_request(const Request& req) const {
            PLOG_DEBUG << "[io::net::requests] write type: multipart/form-data";

            // Send the HTTP request to the remote host
            stream->write_some(boost::asio::buffer(req.get_header()));
            // Read file and write to stream
            // TODO: 複数のファイル送信を想定していない．
            //  TODO: -> 複数ファイルだと，req.headerをちょびちょびで送る必要がある．
            for (const auto& file : req.get_files()) {
                std::ifstream ifs(file.path, std::ios::in | std::ios::binary);
                constexpr std::size_t read_bites = 512;

                char buf[read_bites];
//                unsigned long cur_file_size = 0;
                while (!ifs.eof()) {
                    ifs.read(buf, read_bites);
                    stream->write_some(boost::asio::buffer(buf, ifs.gcount()));

                    // Print progress bar TODO:
//                    std::cout << '\r' << term::info << "Uploading ";
//                    term::echo_byte_progress(file.size, cur_file_size += read_bites);
//                    std::cout << "  ";
                }
//                std::cout << '\r' << term::clr_line << term::info << "Uploaded." << std::endl;
            }
            // Send footer to stream
            stream->write_some(boost::asio::buffer(req.get_footer()));
            PLOG_DEBUG << "[io::net::requests] waiting for server response...";
        }

        template <http::verb method, typename ResponseBody, typename Request, typename Ofstream>
        typename ResponseBody::value_type
        read_response(Request&& old_req, Ofstream&& ofs) const {
            // This buffer is used for reading and must be persisted
            boost::beast::flat_buffer buffer;
            // Declare a container to hold the response
            http::response<ResponseBody> res;
            // Receive the HTTP response
            http::read(*stream, buffer, res);
            // Handle HTTP status code
            return handle_status<method>(
                    std::forward<Request>(old_req),
                    std::move(res),
                    std::forward<Ofstream>(ofs));
        }

        template <http::verb method, typename Request, typename Response, typename Ofstream,
                typename ResponseBody=typename Response::body_type>
        typename ResponseBody::value_type
        handle_status(Request&& old_req, Response&& res, Ofstream&& ofs) const
        {
            close_stream();
            switch (res.base().result_int() / 100) {
                case 2:
                    return parse_response(
                            std::forward<Response>(res),
                            std::forward<Ofstream>(ofs));
                case 3:
                    return redirect<method>(
                            std::forward<Request>(old_req),
                            std::forward<Response>(res),
                            std::forward<Ofstream>(ofs));
                default:
                    if constexpr (!std::is_same_v<util::meta::remove_cvref_t<Ofstream>, std::ofstream>) {
                        throw core::except::error(
                                "io::net received a bad response code: ", res.base().result_int(), "\n",
                                res.body()
                        );
                    } else {
                        throw core::except::error(
                                "io::net received a bad response code: ", res.base().result_int()
                        );
                    }
            }
        }

        template <typename Response, typename Ofstream,
                typename ResponseBody=typename Response::body_type>
        typename ResponseBody::value_type
        parse_response(Response&& res, Ofstream&& ofs) const {
            if constexpr (!std::is_same_v<util::meta::remove_cvref_t<Ofstream>, std::ofstream>) {
                PLOG_DEBUG << "[io::net::requests] read type: string";
                return res.body();
            } else {
                PLOG_DEBUG << "[io::net::requests] read type: file with progress";
                const typename ResponseBody::value_type response_body = res.body();
                const auto content_length = response_body.size();
                if (content_length < 100'000 /* 100KB */) {
                    for (const auto& r : response_body) {
                        ofs << r;
                    }
                } else {
                    int acc = 0;
                    for (const auto& r : response_body) {
                        ofs << r;
                        if (++acc % 100 == 0) {
                            // To be accurate, not downloading.
                            PLOG_INFO << '\r' << "Downloading "
                                      << to_byte_progress(content_length, acc)
                                      << "  ";
                        }
                    }
                }
                return {};
            }
        }

        template <http::verb method, typename Request, typename Response, typename Ofstream,
                typename ResponseBody=typename Response::body_type>
        typename ResponseBody::value_type
        redirect(Request&& old_req, Response&& res, Ofstream&& ofs) const {
            const std::string new_location = std::string(res.base()["Location"]);
            const auto [new_host, new_target] = parse_url(new_location);
            PLOG_DEBUG << fmt::format("Redirect to {}\n", new_location);

            // FIXME: header information is gone.
            const requests req(new_host);
            if constexpr (method == http::verb::get) {
                return req.get(new_target, {}, std::forward<Ofstream>(ofs));
            } else if (method == http::verb::post) {
                return req.post(new_target, old_req.body(), {}, std::forward<Ofstream>(ofs));
            } else { // verb error
                return {};
            }
        }

        void close_stream() const {
            // Gracefully close the stream
            boost::system::error_code error;
            stream->shutdown(error);
            if (error == boost::asio::error::eof) {
                // Rationale: https://stackoverflow.com/q/25587403
                error.assign(0, error.category());
            }
        }

        // Prepare ssl connection
        void ssl_prepare() const {
            ssl_set_tlsext();
            lookup();
            ssl_handshake();
        }
        void ssl_set_tlsext() const {
            // Set SNI Hostname (many hosts need this to handshake successfully)
            if(!SSL_set_tlsext_host_name(stream->native_handle(), std::string(host).c_str()))
            {
                boost::system::error_code error{
                        static_cast<int>(::ERR_get_error()), boost::asio::error::get_ssl_category()
                };
                PLOG_DEBUG << error.message();
                throw boost::system::system_error{ error };
            }
        }
        void lookup() const {
            // Look up the domain name
            const auto results = resolver->resolve(host, port);
            // Make the connection on the IP address we get from a lookup
            boost::asio::connect(stream->next_layer(), results.begin(), results.end());
        }
        void ssl_handshake() const {
            // Perform the SSL handshake
            stream->handshake(boost::asio::ssl::stream_base::client);
        }
    };
} // end namespace

namespace poac::io::net::api {
    [[nodiscard]] mitama::result<boost::property_tree::ptree, std::string>
    search_impl(std::string_view body) noexcept {
        try {
            const requests request{ALGOLIA_SEARCH_INDEX_API_HOST};
            headers_t headers;
            headers.emplace("X-Algolia-API-Key", ALGOLIA_SEARCH_ONLY_KEY);
            headers.emplace("X-Algolia-Application-Id", ALGOLIA_APPLICATION_ID);

            const auto response = request.post(ALGOLIA_SEARCH_INDEX_API, body, headers);
            std::stringstream response_body;
            response_body << response.data();

            boost::property_tree::ptree pt;
            boost::property_tree::json_parser::read_json(response_body, pt);
            return mitama::success(pt);
        } catch (const core::except::error& e) {
            return mitama::failure(e.what());
        } catch (...) {
            return mitama::failure("unknown error caused when calling search api");
        }
    }

    [[nodiscard]] mitama::result<boost::property_tree::ptree, std::string>
    search(std::string_view query, const std::uint64_t& count = 0) noexcept {
        boost::property_tree::ptree pt;
        const std::string hits_per_page =
            count != 0 ? fmt::format("&hitsPerPage={}", count) : "";
        const std::string params = fmt::format("query={}{}", query, hits_per_page);
        pt.put("params", params);
        std::stringstream body;
        boost::property_tree::json_parser::write_json(body, pt);
        return search_impl(body.str());
    }

    [[nodiscard]] mitama::result<boost::property_tree::ptree, std::string>
    all_indices() noexcept {
        // ref: https://www.algolia.com/doc/
        //   guides/sending-and-managing-data/manage-your-indices/
        //   how-to/export-an-algolia-index/#exporting-the-index
        // You can use an empty query to indicate
        //   that you want to retrieve all records.
        return search("");
    }

    [[nodiscard]] auto
    deps(std::string_view name, std::string_view version)
      noexcept
      -> mitama::result<
           std::unordered_map<std::string, std::string>,
           std::string>
    {
        const boost::property_tree::ptree res = MITAMA_TRY(search(name));
        IF_PLOG(plog::debug) {
            boost::property_tree::json_parser::write_json(std::cout, res);
        }
        for (const auto& child : res.get_child("hits")) {
            const boost::property_tree::ptree& hits = child.second;

            if (hits.get<std::string>("package.name") == name &&
                hits.get<std::string>("package.version") == version)
            {
                return mitama::success(
                    util::meta::to_unordered_map<std::string>(
                        hits, "dependencies"
                    )
                );
            }
        }
        return mitama::failure(
            fmt::format("no such package `{}: {}`", name, version)
        );
    }

    [[nodiscard]] mitama::result<std::vector<std::string>, std::string>
    versions(std::string_view name) {
        const boost::property_tree::ptree res = MITAMA_TRY(search(name));
        IF_PLOG(plog::debug) {
            boost::property_tree::json_parser::write_json(std::cout, res);
        }

        std::vector<std::string> results;
        for (const auto& child : res.get_child("hits")) {
            const boost::property_tree::ptree& hits = child.second;
            if (hits.get<std::string>("package.name") == name) {
                results.emplace_back(hits.get<std::string>("package.version"));
            }
        }
        PLOG_DEBUG <<
            fmt::format(
                "[io::net::api::versions] versions of {} are [{}]",
                name, fmt::join(results, ", ")
            );
        return mitama::success(results);
    }
} // end namespace

#endif // !POAC_IO_NET_HPP<|MERGE_RESOLUTION|>--- conflicted
+++ resolved
@@ -335,24 +335,11 @@
                         util::meta::remove_cvref_t<
                             Request
                         >,
-                        MultiPartForm
+                        multi_part_form_t
                     >>,
                 std::nullptr_t
             > = nullptr>
         void write_request(const Request& req) const {
-<<<<<<< HEAD
-=======
-            if constexpr (!std::is_same_v<util::meta::remove_cvref_t<Request>,
-                                          multi_part_form_t>) {
-                simple_write(req);
-            } else {
-                progress_write(req);
-            }
-        }
-
-        template <typename Request>
-        void simple_write(const Request& req) const {
->>>>>>> 7332d63e
             PLOG_DEBUG << "[io::net::requests] write type: string";
             // Send the HTTP request to the remote host
             http::write(*stream, req);
@@ -365,7 +352,7 @@
                     util::meta::remove_cvref_t<
                         Request
                     >,
-                    MultiPartForm
+                    multi_part_form_t
                 >,
                 std::nullptr_t
             > = nullptr>

#ifndef POAC_IO_NET_HPP
#define POAC_IO_NET_HPP

// std
#include <cstdint>
#include <filesystem>
#include <iostream>
#include <fstream>
#include <string>
#include <string_view>
#include <sstream>
#include <numeric>
#include <map>
#include <unordered_map>
#include <memory>
#include <variant>
#include <optional>

// external
#include <boost/asio.hpp>
#include <boost/asio/ssl.hpp>
#include <boost/asio/connect.hpp>
#include <boost/asio/ip/tcp.hpp>
#include <boost/asio/ssl/stream.hpp>
#include <boost/beast/core.hpp>
#include <boost/beast/version.hpp>
#include <boost/beast/http.hpp>
#include <boost/uuid/uuid.hpp>
#include <boost/uuid/uuid_io.hpp>
#include <boost/uuid/uuid_generators.hpp>
#include <boost/property_tree/ptree.hpp>
#include <boost/property_tree/json_parser.hpp>
#include <fmt/core.h>
#include <fmt/ranges.h>
#include <mitama/result/result.hpp>
#include <plog/Log.h>

// internal
#include <poac/config.hpp>
#include <poac/core/except.hpp>
#include <poac/io/path.hpp>
#include <poac/util/meta.hpp>
#include <poac/util/misc.hpp>
#include <poac/util/pretty.hpp>

namespace poac::io::net {
    // Create progress bar, [====>   ]
    std::string to_progress(const int& max_count, int now_count, const int& bar_size = 50) {
        if (now_count > max_count) {
            now_count = max_count;
        }
        const int percent = (now_count * 100) / max_count;
        const int bar_pos = percent / 2;

        if (now_count == max_count) {
            return fmt::format(FMT_STRING("[{:=>{}}"), ">]", bar_size + 1);
        } else if ((bar_pos - 1) > 0) {
            return fmt::format(FMT_STRING("[{:=>{}}{:>{}}"), ">", bar_pos, "]", bar_size - bar_pos + 1);
        } else if (bar_pos == 1) {
            return fmt::format(FMT_STRING("[>{:>{}}"), "]", bar_size);
        } else {
            return fmt::format(FMT_STRING("[{:>{}}"), "]", bar_size + 1);
        }
    }

    // Create byte progress bar, [====>   ] 10.21B/21.28KB
    std::string to_byte_progress(const int& max_count, int now_count) {
        if (now_count > max_count) {
            now_count = max_count;
        }
        const auto [ parsed_max_byte, max_byte_unit ] = util::pretty::to_byte(max_count);
        const auto [ parsed_now_byte, now_byte_unit ] = util::pretty::to_byte(now_count);
        return fmt::format(
            FMT_STRING("{} {:.2f}{}/{:.2f}{}"),
            to_progress(max_count, now_count),
            parsed_now_byte, now_byte_unit,
            parsed_max_byte, max_byte_unit
        );
    }

    namespace http = boost::beast::http;
    using headers_t =
        std::unordered_map<
            std::variant<
                boost::beast::http::field,
                std::string>,
            std::string>;

    template <typename RequestBody>
    http::request<RequestBody>
    create_request(
            http::verb method,
<<<<<<< HEAD
            const std::string_view target,
            const std::string_view host=POAC_API_HOST,
=======
            std::string_view target,
            std::string_view host,
>>>>>>> 70800ca2
            const headers_t& headers={}
    ) {
        // Set up an HTTP request message, 10 -> HTTP/1.0, 11 -> HTTP/1.1
        http::request<RequestBody> req{ method, std::string(target), 11 };
        req.set(http::field::host, host);
        req.set(http::field::user_agent, BOOST_BEAST_VERSION_STRING);
        for (const auto& [field, value] : headers) {
            std::visit([&, v=value](const auto& f) { req.set(f, v); }, field);
        }
        return req;
    }

    std::pair<std::string, std::string>
    parse_url(const std::string& url) {
        // https://api.poac.pm/packages/deps -> api.poac.pm
        const std::string host = util::misc::split(url, "://")[1];
        // https://api.poac.pm/packages/deps -> /packages/deps
        const std::string target(url, url.find(host) + host.size());
        return { host, target };
    }

    class multi_part_form_t {
    public:
        ~multi_part_form_t() = default;
        multi_part_form_t(const multi_part_form_t&) = default;
        multi_part_form_t& operator=(const multi_part_form_t&) = default;
        multi_part_form_t(multi_part_form_t&&) = default;
        multi_part_form_t& operator=(multi_part_form_t&&) = default;

    public:
        using file_name_type = std::string;
        using file_path_type = std::filesystem::path;
        using header_type = std::map<http::field, std::string>;
        using self_reference = multi_part_form_t&;
        using const_self_reference = const multi_part_form_t&;

    private:
        std::string m_crlf = "\r\n";
        std::string m_header;
        std::string m_boundary;
        std::string m_footer;
        std::string m_content_disposition = "Content-Disposition: form-data; ";
        std::vector<std::string> m_form_param;
        std::vector<std::tuple<file_name_type, file_path_type, header_type>> m_file_param;

    public:
        multi_part_form_t()
            : m_boundary(boost::uuids::to_string(boost::uuids::random_generator{}()))
            , m_footer(fmt::format("{}--{}--{}", m_crlf, m_boundary, m_crlf))
        {}

        std::string
        get_header() const noexcept {
            return m_header;
        }
        std::string
        get_footer() const noexcept {
            return m_footer;
        }

        void set(const file_name_type& name, const std::string& value) {
            using namespace fmt::literals;
            m_form_param.emplace_back(
                fmt::format(
                    "--{boundary}{crlf}{cd}name=\"{name}\"{crlf}{crlf}{value}",
                    "boundary"_a=m_boundary,
                    "crlf"_a=m_crlf,
                    "cd"_a=m_content_disposition,
                    "name"_a=name,
                    "value"_a=value
                )
            );
            generate_header(); // re-generate
        }
        void set(const file_name_type& name, const file_path_type& value, const header_type& h) {
            m_file_param.emplace_back(name, value, h);
            generate_header(); // re-generate
        }
        template <typename Request>
        void set_req(const Request& req) {
            std::stringstream ss;
            ss << req;
            m_form_param.insert(m_form_param.begin(), ss.str());
            generate_header(); // re-generate
        }

        std::string content_type() const {
            return fmt::format("multipart/form-data; boundary={}", m_boundary);
        }
        std::uintmax_t content_length() const {
            return std::accumulate(m_file_param.begin(), m_file_param.end(), m_header.size() + m_footer.size(),
                [](std::uintmax_t acc, const auto& f) {
                    return acc + std::filesystem::file_size(std::get<1>(f));
                }
            );
        }

        struct file_info_t {
            std::string path;
            std::uintmax_t size;
        };
        std::vector<file_info_t>
        get_files() const {
            std::vector<file_info_t> file_info;
            for (const auto& f : m_file_param) {
                const std::filesystem::path file_path = std::get<1>(f);
                file_info.push_back({file_path.string(), std::filesystem::file_size(file_path)});
            }
            return file_info;
        }

        self_reference
        body() noexcept {
            return *this;
        }
        const_self_reference
        body() const noexcept {
            return *this;
        }

        const_self_reference
        cbody() const noexcept {
            return *this;
        }

    private:
        void generate_header() {
            m_header = fmt::format("{}{}", m_crlf, fmt::join(m_form_param, ""));
            for (const auto& [name, filename, header] : m_file_param) {
                std::string h = fmt::format(
                    "--{}{}{}name=\"{}\"; filename=\"{}\"",
                    m_boundary,
                    m_crlf,
                    m_content_disposition,
                    name,
                    filename.filename().string()
                );
                for (const auto& [field, content] : header) {
                    h += fmt::format("{}{}: {}", m_crlf, field, content);
                }
                m_header += m_crlf + h;
            }
            m_header += m_crlf + m_crlf;
        }
    };

    // TODO: ioc, ctx, resolver,...等はget等を呼び出し後，解体し，host等は残すことで，連続で呼び出し可能にする．
    // Only SSL usage
    class requests {
    public:
        requests() = delete;
        ~requests() = default;
        requests(const requests&) = delete;
        requests& operator=(const requests&) = delete;
        requests(requests&&) = default;
        requests& operator=(requests&&) = default;

        explicit requests(const std::string_view host)
            : host(host)
            , ioc(std::make_unique<boost::asio::io_context>())
            , ctx(std::make_unique<boost::asio::ssl::context>(
                  boost::asio::ssl::context::sslv23)
              )
            , resolver(std::make_unique<boost::asio::ip::tcp::resolver>(*ioc))
            , stream(
                  std::make_unique<
                      boost::asio::ssl::stream<
                          boost::asio::ip::tcp::socket
                      >>(*ioc, *ctx)
              )
        {}

        template <
            http::verb method,
            typename ResponseBody,
            typename Request,
            typename Ofstream>
        typename ResponseBody::value_type
        request(Request&& req, Ofstream&& ofs) const {
            ssl_prepare();
            write_request(req);
            return read_response<method, ResponseBody>(
                std::forward<Request>(req),
                std::forward<Ofstream>(ofs)
            );
        }

        template <
            typename RequestBody = http::empty_body,
            typename Ofstream = std::nullptr_t,
            typename ResponseBody =
                std::conditional_t<
                    std::is_same_v<
                        util::meta::remove_cvref_t<Ofstream>,
                        std::ofstream>,
                    http::vector_body<unsigned char>,
                    http::string_body>>
        typename ResponseBody::value_type
        get(
            const std::string_view target,
            const headers_t& headers={},
            Ofstream&& ofs=nullptr
        ) const {
            const auto req = create_request<RequestBody>(
                http::verb::get, target, host, headers
            );
            PLOG_DEBUG << req;
            return request<http::verb::get, ResponseBody>(
                std::move(req), std::forward<Ofstream>(ofs)
            );
        }

        template <
            typename BodyType,
            typename Ofstream = std::nullptr_t,
            typename RequestBody =
                std::conditional_t<
                    std::is_same_v<
                        util::meta::remove_cvref_t<BodyType>,
                        multi_part_form_t>,
                    http::empty_body,
                    http::string_body>,
            typename ResponseBody =
                std::conditional_t<
                    std::is_same_v<
                        util::meta::remove_cvref_t<Ofstream>,
                        std::ofstream>,
                    http::vector_body<unsigned char>,
                    http::string_body>>
        typename ResponseBody::value_type
        post(
            const std::string_view target,
            BodyType&& body,
            const headers_t& headers={},
            Ofstream&& ofs=nullptr
        ) const {
            auto req = create_request<RequestBody>(
                http::verb::post, target, host, headers
            );
            if constexpr (
                !std::is_same_v<
                    util::meta::remove_cvref_t<BodyType>,
                    multi_part_form_t>
            ) {
                req.set(http::field::content_type, "application/json");
                req.body() = body;
                req.prepare_payload();
                return request<http::verb::post, ResponseBody>(
                        std::forward<decltype(req)>(req),
                        std::forward<Ofstream>(ofs)
                );
            } else {
                req.set(http::field::accept, "*/*");
                req.set(http::field::content_type, body.content_type());
                req.set(http::field::content_length, body.content_length());
                body.set_req(req);
                return request<http::verb::post, ResponseBody>(
                        std::forward<BodyType>(body),
                        std::forward<Ofstream>(ofs)
                );
            }
        }

    private:
        std::string port = "443";
        std::string host;
        // The io_context is required for all I/O
        std::unique_ptr<boost::asio::io_context> ioc;
        // The SSL context is required, and holds certificates
        std::unique_ptr<boost::asio::ssl::context> ctx;
        // These objects perform our I/O
        std::unique_ptr<boost::asio::ip::tcp::resolver> resolver;
        std::unique_ptr<boost::asio::ssl::stream<boost::asio::ip::tcp::socket>> stream;

        template <
            typename Request,
            std::enable_if_t<
                std::negation_v<
                    std::is_same<
                        util::meta::remove_cvref_t<
                            Request
                        >,
                        multi_part_form_t
                    >>,
                std::nullptr_t
            > = nullptr>
        void write_request(const Request& req) const {
            PLOG_DEBUG << "[io::net::requests] write type: string";
            // Send the HTTP request to the remote host
            http::write(*stream, req);
        }

        template <
            typename Request,
            std::enable_if_t<
                std::is_same_v<
                    util::meta::remove_cvref_t<
                        Request
                    >,
                    multi_part_form_t
                >,
                std::nullptr_t
            > = nullptr>
        void write_request(const Request& req) const {
            PLOG_DEBUG << "[io::net::requests] write type: multipart/form-data";

            // Send the HTTP request to the remote host
            stream->write_some(boost::asio::buffer(req.get_header()));
            // Read file and write to stream
            // TODO: 複数のファイル送信を想定していない．
            //  TODO: -> 複数ファイルだと，req.headerをちょびちょびで送る必要がある．
            for (const auto& file : req.get_files()) {
                std::ifstream ifs(file.path, std::ios::in | std::ios::binary);
                constexpr std::size_t read_bites = 512;

                char buf[read_bites];
//                unsigned long cur_file_size = 0;
                while (!ifs.eof()) {
                    ifs.read(buf, read_bites);
                    stream->write_some(boost::asio::buffer(buf, ifs.gcount()));

                    // Print progress bar TODO:
//                    std::cout << '\r' << term::info << "Uploading ";
//                    term::echo_byte_progress(file.size, cur_file_size += read_bites);
//                    std::cout << "  ";
                }
//                std::cout << '\r' << term::clr_line << term::info << "Uploaded." << std::endl;
            }
            // Send footer to stream
            stream->write_some(boost::asio::buffer(req.get_footer()));
            PLOG_DEBUG << "[io::net::requests] waiting for server response...";
        }

        template <
            http::verb method,
            typename ResponseBody,
            typename Request,
            typename Ofstream>
        typename ResponseBody::value_type
        read_response(Request&& old_req, Ofstream&& ofs) const {
            // This buffer is used for reading and must be persisted
            boost::beast::flat_buffer buffer;
            // Declare a container to hold the response
            http::response<ResponseBody> res;
            // Receive the HTTP response
            http::read(*stream, buffer, res);
            // Handle HTTP status code
            return handle_status<method>(
                    std::forward<Request>(old_req),
                    std::move(res),
                    std::forward<Ofstream>(ofs));
        }

        template <
            http::verb method,
            typename Request,
            typename Response,
            typename Ofstream,
            typename ResponseBody = typename Response::body_type>
        typename ResponseBody::value_type
        handle_status(Request&& old_req, Response&& res, Ofstream&& ofs) const
        {
            close_stream();
            switch (res.base().result_int() / 100) {
                case 2:
                    return parse_response(
                            std::forward<Response>(res),
                            std::forward<Ofstream>(ofs));
                case 3:
                    return redirect<method>(
                            std::forward<Request>(old_req),
                            std::forward<Response>(res),
                            std::forward<Ofstream>(ofs));
                default:
                    if constexpr (!std::is_same_v<util::meta::remove_cvref_t<Ofstream>, std::ofstream>) {
                        throw core::except::error(
                                "io::net received a bad response code: ", res.base().result_int(), "\n",
                                res.body()
                        );
                    } else {
                        throw core::except::error(
                                "io::net received a bad response code: ", res.base().result_int()
                        );
                    }
            }
        }

        template <
            typename Response,
            typename Ofstream,
            typename ResponseBody = typename Response::body_type>
        typename ResponseBody::value_type
        parse_response(Response&& res, Ofstream&& ofs) const {
            if constexpr (!std::is_same_v<util::meta::remove_cvref_t<Ofstream>, std::ofstream>) {
                PLOG_DEBUG << "[io::net::requests] read type: string";
                return res.body();
            } else {
                PLOG_DEBUG << "[io::net::requests] read type: file with progress";
                const typename ResponseBody::value_type response_body = res.body();
                const auto content_length = response_body.size();
                if (content_length < 100'000 /* 100KB */) {
                    for (const auto& r : response_body) {
                        ofs << r;
                    }
                } else {
                    int acc = 0;
                    for (const auto& r : response_body) {
                        ofs << r;
                        if (++acc % 100 == 0) {
                            // To be accurate, not downloading.
                            PLOG_INFO << '\r' << "Downloading "
                                      << to_byte_progress(content_length, acc)
                                      << "  ";
                        }
                    }
                }
                return {};
            }
        }

        template <
            http::verb method,
            typename Request,
            typename Response,
            typename Ofstream,
            typename ResponseBody = typename Response::body_type>
        typename ResponseBody::value_type
        redirect(Request&& old_req, Response&& res, Ofstream&& ofs) const {
            const std::string new_location(res.base()["Location"]);
            const auto [new_host, new_target] = parse_url(new_location);
            PLOG_DEBUG << fmt::format("Redirect to {}\n", new_location);

            // FIXME: header information is gone.
            const requests req(new_host);
            if constexpr (method == http::verb::get) {
                return req.get(new_target, {}, std::forward<Ofstream>(ofs));
            } else if (method == http::verb::post) {
                return req.post(new_target, old_req.body(), {}, std::forward<Ofstream>(ofs));
            } else { // verb error
                return {};
            }
        }

        void close_stream() const {
            // Gracefully close the stream
            boost::system::error_code error;
            stream->shutdown(error);
            if (error == boost::asio::error::eof) {
                // Rationale: https://stackoverflow.com/q/25587403
                error.assign(0, error.category());
            }
        }

        // Prepare ssl connection
        void ssl_prepare() const {
            ssl_set_tlsext();
            lookup();
            ssl_handshake();
        }

        void ssl_set_tlsext() const {
            // Set SNI Hostname (many hosts need this to handshake successfully)
            if(!SSL_set_tlsext_host_name(stream->native_handle(), std::string(host).c_str()))
            {
                boost::system::error_code error{
                        static_cast<int>(::ERR_get_error()), boost::asio::error::get_ssl_category()
                };
                PLOG_DEBUG << error.message();
                throw boost::system::system_error{ error };
            }
        }

        void lookup() const {
            // Look up the domain name
            const auto results = resolver->resolve(host, port);
            // Make the connection on the IP address we get from a lookup
            boost::asio::connect(stream->next_layer(), results.begin(), results.end());
        }

        void ssl_handshake() const {
            // Perform the SSL handshake
            stream->handshake(boost::asio::ssl::stream_base::client);
        }
    };
} // end namespace

namespace poac::io::net::api {
    [[nodiscard]] mitama::result<boost::property_tree::ptree, std::string>
    search_impl(std::string_view body) noexcept {
        try {
            const requests request{ALGOLIA_SEARCH_INDEX_API_HOST};
            headers_t headers;
            headers.emplace("X-Algolia-API-Key", ALGOLIA_SEARCH_ONLY_KEY);
            headers.emplace("X-Algolia-Application-Id", ALGOLIA_APPLICATION_ID);

            const auto response = request.post(ALGOLIA_SEARCH_INDEX_API, body, headers);
            std::stringstream response_body;
            response_body << response.data();

            boost::property_tree::ptree pt;
            boost::property_tree::json_parser::read_json(response_body, pt);
            return mitama::success(pt);
        } catch (const core::except::error& e) {
            return mitama::failure(e.what());
        } catch (...) {
            return mitama::failure("unknown error caused when calling search api");
        }
    }

    [[nodiscard]] mitama::result<boost::property_tree::ptree, std::string>
    search(std::string_view query, const std::uint64_t& count = 0) noexcept {
        boost::property_tree::ptree pt;
        const std::string hits_per_page =
            count != 0 ? fmt::format("&hitsPerPage={}", count) : "";
        const std::string params = fmt::format("query={}{}", query, hits_per_page);
        pt.put("params", params);
        std::stringstream body;
        boost::property_tree::json_parser::write_json(body, pt);
        return search_impl(body.str());
    }

    [[nodiscard]] mitama::result<boost::property_tree::ptree, std::string>
    all_indices() noexcept {
        // ref: https://www.algolia.com/doc/
        //   guides/sending-and-managing-data/manage-your-indices/
        //   how-to/export-an-algolia-index/#exporting-the-index
        // You can use an empty query to indicate
        //   that you want to retrieve all records.
        return search("");
    }

    [[nodiscard]] auto
    deps(std::string_view name, std::string_view version)
      noexcept
      -> mitama::result<
           std::unordered_map<std::string, std::string>,
           std::string>
    {
        const boost::property_tree::ptree res = MITAMA_TRY(search(name));
        IF_PLOG(plog::debug) {
            boost::property_tree::json_parser::write_json(std::cout, res);
        }
        for (const auto& child : res.get_child("hits")) {
            const boost::property_tree::ptree& hits = child.second;

            if (hits.get<std::string>("package.name") == name &&
                hits.get<std::string>("package.version") == version)
            {
                return mitama::success(
                    util::meta::to_unordered_map<std::string>(
                        hits, "dependencies"
                    )
                );
            }
        }
        return mitama::failure(
            fmt::format("no such package `{}: {}`", name, version)
        );
    }

    [[nodiscard]] mitama::result<std::vector<std::string>, std::string>
    versions(std::string_view name) {
        const boost::property_tree::ptree res = MITAMA_TRY(search(name));
        IF_PLOG(plog::debug) {
            boost::property_tree::json_parser::write_json(std::cout, res);
        }

        std::vector<std::string> results;
        for (const auto& child : res.get_child("hits")) {
            const boost::property_tree::ptree& hits = child.second;
            if (hits.get<std::string>("package.name") == name) {
                results.emplace_back(hits.get<std::string>("package.version"));
            }
        }
        PLOG_DEBUG <<
            fmt::format(
                "[io::net::api::versions] versions of {} are [{}]",
                name, fmt::join(results, ", ")
            );
        return mitama::success(results);
    }
} // end namespace

#endif // !POAC_IO_NET_HPP<|MERGE_RESOLUTION|>--- conflicted
+++ resolved
@@ -90,13 +90,8 @@
     http::request<RequestBody>
     create_request(
             http::verb method,
-<<<<<<< HEAD
             const std::string_view target,
-            const std::string_view host=POAC_API_HOST,
-=======
-            std::string_view target,
-            std::string_view host,
->>>>>>> 70800ca2
+            const std::string_view host,
             const headers_t& headers={}
     ) {
         // Set up an HTTP request message, 10 -> HTTP/1.0, 11 -> HTTP/1.1

--- conflicted
+++ resolved
@@ -1,11 +1,6 @@
 #ifndef POAC_IO_HPP
 #define POAC_IO_HPP
 
-<<<<<<< HEAD
-#include <poac/io/path.hpp>
-=======
-#include <poac/io/net.hpp>
->>>>>>> f6ad8db7
 #include <poac/io/tar.hpp>
 
 #endif // !POAC_IO_HPP
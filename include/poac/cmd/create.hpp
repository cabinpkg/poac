--- conflicted
+++ resolved
@@ -19,182 +19,6 @@
 #include <poac/poac.hpp>
 
 namespace poac::cmd::create {
-<<<<<<< HEAD
-    namespace anyhow = mitama::anyhow;
-    namespace thiserror = mitama::thiserror;
-
-    struct Options: structopt::sub_command {
-        /// Package name to create a new poac package
-        std::string package_name;
-
-        /// Use a binary (application) template [default]
-        std::optional<bool> bin = false;
-        /// Use a library template
-        std::optional<bool> lib = false;
-    };
-
-    class Error {
-        template <thiserror::fixed_string S, class ...T>
-        using error = thiserror::error<S, T...>;
-
-    public:
-        using PassingBothBinAndLib =
-            error<"cannot specify both lib and binary outputs">;
-    };
-
-    enum class ProjectType {
-        Bin,
-        Lib,
-    };
-
-    std::ostream&
-    operator<<(std::ostream& os, ProjectType kind) {
-        switch (kind) {
-            case ProjectType::Bin:
-                return (os << "binary (application)");
-            case ProjectType::Lib:
-                return (os << "library");
-            default:
-                throw std::logic_error(
-                        "To access out of range of the "
-                        "enumeration values is undefined behavior."
-                );
-        }
-    }
-
-    template <typename T>
-    ProjectType
-    opts_to_project_type(T&& opts) {
-        opts.bin.value(); // Just check opts has a `.bin` member
-        return opts.lib.value() ? ProjectType::Lib : ProjectType::Bin;
-    }
-
-    namespace files {
-        inline std::string
-        poac_toml(std::string_view project_name) {
-            return fmt::format(
-                "[package]\n"
-                "name = \"{}\"\n"
-                "version = \"0.1.0\"\n"
-                "authors = []\n"
-                "edition = 2020",
-                project_name
-            );
-        }
-
-        inline const std::string main_cpp(
-            "#include <iostream>\n\n"
-            "int main(int argc, char** argv) {\n"
-            "    std::cout << \"Hello, world!\" << std::endl;\n"
-            "}"
-        );
-
-        inline std::string include_hpp(std::string_view project_name) {
-            std::string project_name_upper_cased{};
-            std::transform(
-                project_name.cbegin(),
-                project_name.cend(),
-                std::back_inserter(project_name_upper_cased),
-                ::toupper
-            );
-
-            return fmt::format(
-                "#ifndef {0}_HPP\n"
-                "#define {0}_HPP\n\n"
-                "namespace {1} {{\n}}\n\n"
-                "#endif // !{0}_HPP\n",
-                project_name_upper_cased,
-                project_name
-            );
-        }
-    }
-
-    void write_to_file(std::ofstream& ofs, const std::string& fname, std::string_view text) {
-        ofs.open(fname);
-        if (ofs.is_open()) {
-            ofs << text;
-        }
-        ofs.close();
-        ofs.clear();
-    }
-
-    std::map<std::filesystem::path, std::string>
-    create_template_files(const ProjectType& type, const std::string& package_name) {
-        using util::misc::path_literals::operator""_path;
-
-        switch (type) {
-            case ProjectType::Bin:
-                std::filesystem::create_directories(package_name / "src"_path);
-                return {
-                    { ".gitignore", "/target" },
-                    { data::manifest::manifest_file_name, files::poac_toml(package_name) },
-                    { "src"_path / "main.cpp", files::main_cpp }
-                };
-            case ProjectType::Lib:
-                std::filesystem::create_directories(
-                    package_name / "include"_path / package_name
-                );
-                return {
-                    { ".gitignore", "/target\npoac.lock" },
-                    { data::manifest::manifest_file_name, files::poac_toml(package_name) },
-                    { "include"_path / package_name / (package_name + ".hpp"),
-                        files::include_hpp(package_name)
-                    },
-                };
-            default:
-                throw std::logic_error(
-                        "To access out of range of the "
-                        "enumeration values is undefined behavior."
-                );
-        }
-    }
-
-    [[nodiscard]] anyhow::result<void>
-    create(const Options& opts) {
-        std::ofstream ofs;
-        const ProjectType type = opts_to_project_type(opts);
-        for (auto&& [name, text] : create_template_files(type, opts.package_name)) {
-            const std::string& file_path = (opts.package_name / name).string();
-            spdlog::trace("Creating {}", file_path);
-            write_to_file(ofs, file_path, text);
-        }
-
-        spdlog::trace(
-            "Initializing git repository at {}", opts.package_name
-        );
-        git2::repository().init(opts.package_name);
-
-        using termcolor2::color_literals::operator""_bold_green;
-        spdlog::info(
-            "{:>25} {} `{}` package",
-            "Created"_bold_green,
-            type,
-            opts.package_name
-        );
-        return mitama::success();
-    }
-
-    [[nodiscard]] anyhow::result<void>
-    exec(const Options& opts) {
-        if (opts.bin.value() && opts.lib.value()) {
-            return anyhow::failure<Error::PassingBothBinAndLib>();
-        }
-
-        spdlog::trace("Validating the `{}` directory exists", opts.package_name);
-        MITAMA_TRY(core::validator::can_create_directory(opts.package_name)
-                .map_err([](const std::string& e){ return anyhow::anyhow(e); })
-        );
-
-        spdlog::trace("Validating the package name `{}`", opts.package_name);
-        MITAMA_TRY(
-            core::validator::valid_package_name(opts.package_name)
-                .map_err([](const std::string& e){ return anyhow::anyhow(e); })
-        );
-
-        return create(opts);
-    }
-} // end namespace
-=======
 
 struct Options : structopt::sub_command {
   /// Package name to create a new poac package
@@ -337,7 +161,7 @@
   namespace validator = core::validator;
 
   spdlog::trace("Validating the `{}` directory exists", opts.package_name);
-  Try(validator::can_crate_directory(opts.package_name).map_err(to_anyhow));
+  Try(validator::can_create_directory(opts.package_name).map_err(to_anyhow));
 
   spdlog::trace("Validating the package name `{}`", opts.package_name);
   Try(validator::valid_package_name(opts.package_name).map_err(to_anyhow));
@@ -346,7 +170,6 @@
 }
 
 } // namespace poac::cmd::create
->>>>>>> 59cea457
 
 STRUCTOPT(poac::cmd::create::Options, package_name, bin, lib);
 

version: "#{build}"

cache:
  - C:\Libraries\boost-1.69.0
#  - C:\Libraries\libgit2-0.28.2
#  - C:\Libraries\toml11-3.0.1

configuration:
  - Debug
  - Release

build:
  verbosity: minimal

environment:
  global:
    CYG_PACKAGES: gcc-g++,git,make,cmake,libssl-devel,libboost-devel,libgit2-devel

  matrix:
    - COMPILER: cygwin-gcc
      CYG_ROOT: 'C:\cygwin'
      CYG_SETUP: setup-x86.exe

    - COMPILER: cygwin-gcc
      CYG_ROOT: 'C:\cygwin64'
      CYG_SETUP: setup-x86_64.exe

    - COMPILER: gcc  # gcc-7.3.0-posix
      GENERATOR: "MinGW Makefiles"
      CXX_PATH: 'C:\mingw-w64\x86_64-7.3.0-posix-seh-rt_v5-rev0\mingw64\bin'

    - COMPILER: gcc  # gcc-8.1.0-posix
      GENERATOR: "MinGW Makefiles"
      CXX_PATH: 'C:\mingw-w64\x86_64-8.1.0-posix-seh-rt_v6-rev0\mingw64\bin'

    - COMPILER: msvc
      GENERATOR: "Visual Studio 15 2017"
      APPVEYOR_BUILD_WORKER_IMAGE: Visual Studio 2017
      PLATFORM: x86

    - COMPILER: msvc
      GENERATOR: "Visual Studio 15 2017"
      APPVEYOR_BUILD_WORKER_IMAGE: Visual Studio 2017
      PLATFORM: x64

install:
<<<<<<< HEAD
  - ps: |
      if ($env:compiler -eq "msvc") {
        if ($env:platform -eq "x86") {
          $env:CMAKE_GENERATOR_PLATFORM = 'Win32'
        } else {
          $env:CMAKE_GENERATOR_PLATFORM = 'x64'
        }
      }
      if ($env:generator -eq "MinGW Makefiles") {
        $env:path = $env:path.replace("C:\Program Files\Git\usr\bin;", "")
        if ($env:cxx_path -ne "") {
          $env:path += ";$env:cxx_path"
        }
      }

=======
>>>>>>> a2977e32
  - if %COMPILER% == cygwin-gcc (
      %CYG_ROOT%\%CYG_SETUP% --quiet-mode ^
        --no-shortcuts --upgrade-also ^
        --local-package-dir "%CYG_ROOT%\var\cache\setup" ^
        --packages %CYG_PACKAGES% &&
      %CYG_ROOT%\bin\bash -lc
        "git clone -q -b v3.0.1 https://github.com/ToruNiina/toml11.git &&
        mkdir toml11/build && cd toml11/build &&
        cmake .. -Dtoml11_BUILD_TEST=OFF &&
        make install"
    )

  # Build boost
  - ps: $env:config_lower = $env:configuration.ToLower()
  - if not %COMPILER% == cygwin-gcc if not exist C:\Libraries\boost-1.69.0 (
      pushd C:\Libraries\boost_1_69_0 &&
      mkdir C:\Libraries\boost-1.69.0 &&
      bootstrap.bat &&
      b2.exe install ^
        toolset=%COMPILER% ^
        variant=%CONFIG_LOWER% ^
        runtime-link=static ^
        -j2 --prefix=C:\Libraries\boost-1.69.0 &&
      popd &&
      dir C:\Libraries\boost-1.69.0\include &&
      dir C:\Libraries\boost-1.69.0\lib
    )
  - ps: |
      if ($env:generator -eq "MinGW Makefiles") {
        Get-ChildItem C:\Libraries\boost-1.69.0\lib |
          Rename-Item -NewName { $_.name -replace '-x64','' }
        Get-ChildItem C:\Libraries\boost-1.69.0\lib
      }

  - ps: |
      if ($env:compiler -eq "msvc") {
        if ($env:platform -eq "x86") {
          $env:CMAKE_GENERATOR_PLATFORM = 'Win32'
        } else {
          $env:CMAKE_GENERATOR_PLATFORM = 'x64'
        }
      }
      if ($env:generator -eq "MinGW Makefiles") {
        $env:path = $env:path.replace("C:\Program Files\Git\usr\bin;", "")
        if ($env:cxx_path -ne "") {
          $env:path += ";$env:cxx_path"
        }
      }

  # Install libgit2 and toml11
  - ps: |
      $env:GIT_REDIRECT_STDERR = '2>&1'
      @(@{ owner="libgit2"  ; repo="libgit2"; version="0.28.2"; opts="" },
        @{ owner="ToruNiina"; repo="toml11" ; version="3.0.1" ; opts="-Dtoml11_BUILD_TEST=OFF" }
      ) | foreach {
        $library_path = "C:\Libraries\$($_.repo)-$($_.version)"
        if ("$env:compiler" -ne "cygwin-gcc" -and !(Test-Path "$library_path")) {
          git clone -q -b "v$($_.version)" "https://github.com/$($_.owner)/$($_.repo).git"
          mkdir "$($_.repo)\build"; pushd "$($_.repo)\build"
          cmake .. -G "$env:generator" -DCMAKE_INSTALL_PREFIX="$library_path" "$($_.opts)"
          cmake --build . --target install --config "$env:configuration"
          popd
        }
      }

build_script:
  - if %COMPILER% == cygwin-gcc (
      %CYG_ROOT%\bin\bash -lc
        "cd $APPVEYOR_BUILD_FOLDER &&
        mkdir build && cd build &&
        cmake -Dpoac_BUILD_TEST=ON .. &&
        make install &&
        poac help"
    ) else (
      mkdir build && cd build &&
      cmake .. -G "%GENERATOR%" ^
        -DENABLE_STATIC=ON ^
        -DBoost_USE_STATIC_LIBS=ON ^
        -DBoost_USE_STATIC_RUNTIME=ON ^
        -DBOOST_ROOT=C:\Libraries\boost-1.69.0 ^
        -DBOOST_LIBRARYDIR=C:\Libraries\boost-1.69.0\lib ^
        -DGIT2_DIR=C:\Libraries\libgit2-0.28.2 ^
        -DTOML11_DIR=C:\Libraries\toml11-3.0.1 &&
      cmake --build . --target install --config %CONFIGURATION%
    )

artifacts:
  - path: build\Release\poac.exe
    name: release_msvc
  - path: build\poac.exe
    name: release_mingw

notifications:
  - provider: Slack
    incoming_webhook:
      secure: 8Th9f6eSvN/wTVU6h5w9WZGmiKS+uHsl11nHGbR87OKy6/95p6rxiRuzHrJy7MXhanRW4+UqhR1r6C4wqIVDmzJgpRH4iW10mbc2by5sWWo=
    on_build_success: true
    on_build_failure: true<|MERGE_RESOLUTION|>--- conflicted
+++ resolved
@@ -44,24 +44,6 @@
       PLATFORM: x64
 
 install:
-<<<<<<< HEAD
-  - ps: |
-      if ($env:compiler -eq "msvc") {
-        if ($env:platform -eq "x86") {
-          $env:CMAKE_GENERATOR_PLATFORM = 'Win32'
-        } else {
-          $env:CMAKE_GENERATOR_PLATFORM = 'x64'
-        }
-      }
-      if ($env:generator -eq "MinGW Makefiles") {
-        $env:path = $env:path.replace("C:\Program Files\Git\usr\bin;", "")
-        if ($env:cxx_path -ne "") {
-          $env:path += ";$env:cxx_path"
-        }
-      }
-
-=======
->>>>>>> a2977e32
   - if %COMPILER% == cygwin-gcc (
       %CYG_ROOT%\%CYG_SETUP% --quiet-mode ^
         --no-shortcuts --upgrade-also ^

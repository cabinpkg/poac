version: 1.0.{build}

<<<<<<< HEAD
image:
  - Visual Studio 2017
=======
branches:
  except:
    - gh-pages
>>>>>>> 934c8bea

cache:
  - C:\Libraries\yaml-cpp -> appveyor.yml
  - C:\Libraries\boost-1.69.0 -> appveyor.yml

configuration:
  - Debug
  - Release

platform:
  - x86
  - x64

artifacts:
  - path: build\Release\poac.exe
    name: Release

environment:
  matrix:
    - APPVEYOR_BUILD_WORKER_IMAGE: Visual Studio 2017
      COMPILER: msvc
      GENERATOR: Visual Studio 15 2017
#    - COMPILER: mingw-w64
#      GENERATOR: MinGW Makefiles

install:
  - if [%COMPILER%]==[msvc] (
      if [%platform%] == [x86] (
        set TARGET_PLATFORM=Win32
      ) else (
        set TARGET_PLATFORM=x64
      )
    )

  # Build yaml-cpp
  - if not exist C:\Libraries\yaml-cpp if [%COMPILER%]==[msvc] (
      git clone https://github.com/jbeder/yaml-cpp.git &&
      cd yaml-cpp &&
      mkdir build &&
      cd build &&
      cmake .. -G "%GENERATOR%" ^
        -A %TARGET_PLATFORM% ^
        -DYAML_CPP_BUILD_TESTS=OFF ^
        -DMSVC_SHARED_RT=OFF ^
        -DCMAKE_INSTALL_PREFIX=C:\Libraries\yaml-cpp &&
      cmake --build . --target install --config %Configuration% &&
      cd ..\..
    )

  # Build boost
  - if not exist C:\Libraries\boost-1.69.0 if [%COMPILER%]==[msvc] (
      mkdir C:\Libraries\boost-1.69.0 &&
      pushd C:\Libraries\boost_1_69_0 &&
      bootstrap.bat &&
      if [%Configuration%]==[Debug] (
        b2.exe runtime-link=static variant=debug install -j2 --prefix=C:\Libraries\boost-1.69.0
      ) else (
        b2.exe runtime-link=static variant=release install -j2 --prefix=C:\Libraries\boost-1.69.0
      ) &&
      popd
    )

  - if [%COMPILER%]==[cygwin64] (
      xcopy /i /q /s C:\projects\poac\yaml-cpp C:\cygwin64\home\appveyor\yaml-cpp &&
      C:\cygwin64\setup-x86_64.exe -qgnNdO ^
        --root C:\cygwin64 ^
        -s http://cygwin.mirror.constant.com ^
        -P make -P openssl-devel &&
      mkdir C:\Libraries\yaml-cpp &&
      C:\cygwin64\bin\bash -l -c "cd yaml-cpp && mkdir build && cd build && cmake .. -G '%GENERATOR%' -DYAML_CPP_BUILD_TESTS=OFF -DCMAKE_INSTALL_PREFIX=C:/Libraries/yaml-cpp && cmake --build . --target install"
    )

  - if [%COMPILER%]==[mingw-w64] set PATH=C:\msys64\usr\bin;%PATH%
  - if [%COMPILER%]==[mingw-w64] (
      rename "C:\Program Files\Git\usr\bin\sh.exe" "sh2.exe" &&
      pacman -Syu --noconfirm &&
      pacman -Syyu python --noconfirm mingw-w64-x86_64-gcc &&
      rename "C:\msys64\usr\bin\sh.exe" "sh2.exe" &&
      cd yaml-cpp && mkdir build && cd build &&
      cmake .. -G "%GENERATOR%" ^
        -DCMAKE_PREFIX_PATH=C:\mingw64 ^
        -DCMAKE_BUILD_TYPE=%Configuration% ^
        -DYAML_CPP_BUILD_TESTS=OFF ^
        -DCMAKE_SH=CMAKE_SH-NOTFOUND ^
        -DCMAKE_INSTALL_PREFIX=C:\Libraries\ &&
      cmake --build . --target install &&
      cd ..\..
    )

build_script:
  - if [%COMPILER%]==[msvc] (
      dir C:\Libraries\boost-1.69.0\lib &&
      dir C:\Libraries\boost-1.69.0\include &&
      mkdir build &&
      cd build &&
      cmake .. -G "%GENERATOR%" ^
        -A %TARGET_PLATFORM% ^
        -DBoost_USE_STATIC_LIBS=ON ^
        -DBoost_USE_STATIC_RUNTIME=ON ^
        -DENABLE_STATIC=ON ^
        -DBOOST_ROOT=C:\Libraries\boost-1.69.0 ^
        -DBOOST_LIBRARYDIR=C:\Libraries\boost-1.69.0\lib ^
        -Dyaml-cpp_DIR=C:\Libraries\yaml-cpp\CMake &&
      cmake --build . --config %Configuration%
    )

  - if [%COMPILER%]==[cygwin64] (
      dir C:\Libraries\boost_1_69_0\boost &&
      xcopy /i /q /s C:\projects\poac C:\cygwin64\home\appveyor\poac &&
      C:\cygwin64\bin\bash -l -c "cd poac && mkdir build && cd build && cmake .. -G '%GENERATOR%' -DBOOST_ROOT=C:/Libraries/boost_1_69_0 && cmake --build ."
    )

  - if [%COMPILER%]==[mingw-w64] (
      mkdir build && cd build &&
      cmake .. -G "%GENERATOR%" -DBOOST_ROOT=C:\Libraries\boost_1_69_0 &&
      cmake --build . --config %Configuration% &&
      cd ..
    )

notifications:
  - provider: Slack
    incoming_webhook:
      secure: 8Th9f6eSvN/wTVU6h5w9WZGmiKS+uHsl11nHGbR87OKy6/95p6rxiRuzHrJy7MXhanRW4+UqhR1r6C4wqIVDmzJgpRH4iW10mbc2by5sWWo=
    on_build_success: true
    on_build_failure: true<|MERGE_RESOLUTION|>--- conflicted
+++ resolved
@@ -1,13 +1,8 @@
 version: 1.0.{build}
 
-<<<<<<< HEAD
-image:
-  - Visual Studio 2017
-=======
 branches:
   except:
     - gh-pages
->>>>>>> 934c8bea
 
 cache:
   - C:\Libraries\yaml-cpp -> appveyor.yml

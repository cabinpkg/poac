--- conflicted
+++ resolved
@@ -99,21 +99,12 @@
       @(@{ owner="libgit2"  ; repo="libgit2"; version="0.28.2"; opts="" },
         @{ owner="ToruNiina"; repo="toml11" ; version="3.0.1" ; opts="-Dtoml11_BUILD_TEST=OFF" }
       ) | foreach {
-<<<<<<< HEAD
-        $LibraryPath = "C:\Libraries\$($_.repo)-$($_.version)"
-        if ("$env:COMPILER" -ne "cygwin-gcc" -and !(Test-Path "$LibraryPath")) {
-          git clone -q -b "v$($_.version)" "https://github.com/$($_.owner)/$($_.repo).git"
-          mkdir "$($_.repo)\build"; pushd "$($_.repo)\build"
-          cmake .. -G "$env:GENERATOR" "$env:TARGET_PLATFORM" -DCMAKE_INSTALL_PREFIX="$LibraryPath" "$($_.opts)"
-          cmake --build . --target install --config "$env:Configuration"
-=======
         $library_path = "C:\Libraries\$($_.repo)-$($_.version)"
         if ("$env:compiler" -ne "cygwin-gcc" -and !(Test-Path "$library_path")) {
           git clone -q -b "v$($_.version)" "https://github.com/$($_.owner)/$($_.repo).git"
           mkdir "$($_.repo)\build"; pushd "$($_.repo)\build"
           cmake .. -G "$env:generator" -DCMAKE_INSTALL_PREFIX="$library_path" "$($_.opts)"
           cmake --build . --target install --config "$env:configuration"
->>>>>>> dbc42dc9
           popd
         }
       }

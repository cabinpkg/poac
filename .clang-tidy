---
UseColor: true
WarningsAsErrors: true,*
Checks: -*
  boost-*
  bugprone-*
    -bugprone-unchecked-optional-access
    -bugprone-exception-escape
    -bugprone-easily-swappable-parameters
    -bugprone-narrowing-conversions
    -bugprone-branch-clone
  cert-*
<<<<<<< HEAD
    -cert-dcl03-c
=======
    -cert-err58-cpp
>>>>>>> 11855171
  clang-analyzer-*
  google-*
    -google-readability-namespace-comments
    -google-build-using-namespace
  misc-*
    -misc-const-correctness
    -misc-no-recursion
  modernize-*
  performance-*
  portability-*
  readability-*
    -readability-convert-member-functions-to-static
    -readability-else-after-return
    -readability-identifier-length
    -readability-implicit-bool-conversion
    -readability-magic-numbers
CheckOptions:
  - key: readability-identifier-naming.AbstractClassCase
    value: CamelCase
  - key: readability-identifier-naming.ClassCase
    value: CamelCase
  - key: readability-identifier-naming.StructCase
    value: CamelCase
  - key: readability-identifier-naming.UnionCase
    value: CamelCase
  - key: readability-identifier-naming.EnumCase
    value: CamelCase<|MERGE_RESOLUTION|>--- conflicted
+++ resolved
@@ -10,11 +10,6 @@
     -bugprone-narrowing-conversions
     -bugprone-branch-clone
   cert-*
-<<<<<<< HEAD
-    -cert-dcl03-c
-=======
-    -cert-err58-cpp
->>>>>>> 11855171
   clang-analyzer-*
   google-*
     -google-readability-namespace-comments

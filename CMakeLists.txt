--- conflicted
+++ resolved
@@ -85,11 +85,6 @@
 unset(missingDependencies)
 
 if (DEFINED POAC_DEPS_DIR)
-<<<<<<< HEAD
-    set(BOOST_ROOT "${POAC_DEPS_DIR}/boost")
-    set(LIBGIT2_DIR "${POAC_DEPS_DIR}/libgit2")
-    set(MITAMA_CPP_RESULT_DIR "${POAC_DEPS_DIR}/mitama-cpp-result")
-=======
     if (NOT DEFINED BOOST_ROOT)
         set(BOOST_ROOT "${POAC_DEPS_DIR}/boost")
     endif ()
@@ -99,10 +94,6 @@
     if (NOT DEFINED MITAMA_CPP_RESULT_DIR)
         set(MITAMA_CPP_RESULT_DIR "${POAC_DEPS_DIR}/mitama-cpp-result")
     endif ()
-    if (NOT DEFINED PLOG_DIR)
-        set(PLOG_DIR "${POAC_DEPS_DIR}/plog")
-    endif ()
->>>>>>> ec3dc6df
 endif ()
 
 include(cmake/AddBoost.cmake)

# Reference: https://github.com/opencv/opencv/blob/e329c84d5e7cfa5965b5dbbe7aa94d377ede23cf/CMakeLists.txt#L9-L15
# Disable in-source builds to prevent source tree corruption.
if ("${CMAKE_SOURCE_DIR}" STREQUAL "${CMAKE_BINARY_DIR}")
    message(FATAL_ERROR "
FATAL: In-source builds are not allowed.
       You should create a separate directory for build files.
")
endif ()

cmake_minimum_required(VERSION 3.14)
cmake_policy(SET CMP0077 NEW)
project(poac
        VERSION 0.2.1
        LANGUAGES CXX
)

include(GNUInstallDirs)
option(VERBOSE "Use verbose output" OFF) # -DVERBOSE=ON
set(CMAKE_VERBOSE_MAKEFILE ${VERBOSE})
set(CMAKE_CXX_EXTENSIONS OFF) # without compiler extensions like gnu++11

include(cmake/CheckCompilerVersion.cmake)

add_executable(${PROJECT_NAME} src/main.cpp)
target_compile_features(${PROJECT_NAME} PUBLIC cxx_std_17)
target_include_directories(${PROJECT_NAME} PUBLIC
        $<BUILD_INTERFACE:${PROJECT_SOURCE_DIR}/include>
        $<INSTALL_INTERFACE:${CMAKE_INSTALL_INCLUDEDIR}>
)
target_compile_definitions(${PROJECT_NAME} PRIVATE POAC_VERSION="${PROJECT_VERSION}")

if (MSVC)
    target_compile_options(${PROJECT_NAME} PRIVATE /W4 /DBOOST_ASIO_HAS_STD_STRING_VIEW /bigobj)
else ()
    set(CMAKE_CXX_FLAGS "${CMAKE_CXX_FLAGS} -pthread") # undefined reference to symbol 'pthread_condattr_setclock@@GLIBC_2.3.3'
    if (CMAKE_CXX_COMPILER_ID STREQUAL "GNU")
        target_compile_options(${PROJECT_NAME} PRIVATE -fdiagnostics-color -Wall -Wextra -Werror)
    else ()
        target_compile_options(${PROJECT_NAME} PRIVATE -fdiagnostics-color -Wall -Wextra -Werror -pedantic-errors)
    endif ()
    if (APPLE)
        target_compile_definitions(${PROJECT_NAME} PRIVATE BOOST_BEAST_USE_STD_STRING_VIEW)
    else ()
        target_compile_definitions(${PROJECT_NAME} PRIVATE _GNU_SOURCE BOOST_ASIO_HAS_STD_STRING_VIEW)
    endif ()
    if (CYGWIN OR MINGW)
        target_compile_options(${PROJECT_NAME} PRIVATE -O3 -Wa,-mbig-obj)
    endif ()
endif ()

if ((MSVC OR MINGW) AND ENABLE_STATIC)
    string(REPLACE "/MD" "/MT" CMAKE_CXX_FLAGS_DEBUG "${CMAKE_CXX_FLAGS_DEBUG}")
    set(CMAKE_CXX_FLAGS_DEBUG ${CMAKE_CXX_FLAGS_DEBUG})
    string(REPLACE "/MD" "/MT" CMAKE_CXX_FLAGS_MINSIZEREL "${CMAKE_CXX_FLAGS_MINSIZEREL}")
    set(CMAKE_CXX_FLAGS_MINSIZEREL ${CMAKE_CXX_FLAGS_MINSIZEREL})
    string(REPLACE "/MD" "/MT" CMAKE_CXX_FLAGS_RELEASE  "${CMAKE_CXX_FLAGS_RELEASE}")
    set(CMAKE_CXX_FLAGS_RELEASE ${CMAKE_CXX_FLAGS_RELEASE})
    string(REPLACE "/MD" "/MT" CMAKE_CXX_FLAGS_RELWITHDEBINFO "${CMAKE_CXX_FLAGS_RELWITHDEBINFO}")
    set(CMAKE_CXX_FLAGS_RELWITHDEBINFO ${CMAKE_CXX_FLAGS_RELWITHDEBINFO})

    string(REPLACE "/MD" "/MT" CMAKE_C_FLAGS_DEBUG "${CMAKE_C_FLAGS_DEBUG}")
    set(CMAKE_C_FLAGS_DEBUG ${CMAKE_C_FLAGS_DEBUG})
    string(REPLACE "/MD" "/MT" CMAKE_C_FLAGS_MINSIZEREL "${CMAKE_C_FLAGS_MINSIZEREL}")
    set(CMAKE_C_FLAGS_MINSIZEREL ${CMAKE_C_FLAGS_MINSIZEREL})
    string(REPLACE "/MD" "/MT" CMAKE_C_FLAGS_RELEASE "${CMAKE_C_FLAGS_RELEASE}")
    set(CMAKE_C_FLAGS_RELEASE ${CMAKE_C_FLAGS_RELEASE})
    string(REPLACE "/MD" "/MT" CMAKE_C_FLAGS_RELWITHDEBINFO "${CMAKE_C_FLAGS_RELWITHDEBINFO}")
    set(CMAKE_C_FLAGS_RELWITHDEBINFO ${CMAKE_C_FLAGS_RELWITHDEBINFO})
elseif (CMAKE_BUILD_TYPE STREQUAL Debug) # -DCMAKE_BUILD_TYPE=Debug
    set(CMAKE_CXX_FLAGS_DEBUG "-g -O0 -fsanitize=address")
elseif (CMAKE_BUILD_TYPE STREQUAL Release) # -DCMAKE_BUILD_TYPE=Release
    if (APPLE)
        set(CMAKE_CXX_FLAGS_RELEASE "-O3 -flto -mtune=native -march=native")
    else ()
        set(STATIC_LINK_FLAG "-static") # ref: https://stackoverflow.com/a/3801032
        set(CMAKE_CXX_FLAGS_RELEASE "-O3 -flto") # -mtune=powerpc64le -mcpu=powerpc64le
    endif ()
    if (LINUX)
        set(Boost_USE_STATIC_LIBS ON)
    endif ()
endif ()

message(CHECK_START "Finding Poac dependencies")
list(APPEND CMAKE_MESSAGE_INDENT "  ")
unset(missingDependencies)

if (DEFINED POAC_DEPS_DIR)
<<<<<<< HEAD
    set(BOOST_ROOT "${POAC_DEPS_DIR}/boost")
    set(LIBGIT2_DIR "${POAC_DEPS_DIR}/libgit2")
=======
    if (NOT DEFINED BOOST_ROOT)
        set(BOOST_ROOT "${POAC_DEPS_DIR}/boost")
    endif ()
    if (NOT DEFINED LIBGIT2_DIR)
        set(LIBGIT2_DIR "${POAC_DEPS_DIR}/libgit2")
    endif ()
    if (NOT DEFINED MITAMA_CPP_RESULT_DIR)
        set(MITAMA_CPP_RESULT_DIR "${POAC_DEPS_DIR}/mitama-cpp-result")
    endif ()
>>>>>>> 86ec492f
endif ()

include(cmake/AddBoost.cmake)
target_include_directories(${PROJECT_NAME} PRIVATE ${Boost_INCLUDE_DIRS})
target_link_directories(${PROJECT_NAME} PRIVATE ${Boost_LIBRARY_DIRS})

if (DEFINED LIBGIT2_DIR)
    target_include_directories(${PROJECT_NAME} PRIVATE ${LIBGIT2_DIR}/include)
    target_link_directories(${PROJECT_NAME} PRIVATE ${LIBGIT2_DIR}/lib)
endif ()

include(FetchContent)
FetchContent_Declare(
    toml11
    GIT_REPOSITORY https://github.com/ToruNiina/toml11.git
    GIT_TAG        v3.6.0
)
set(toml11_BUILD_TEST OFF)
FetchContent_MakeAvailable(toml11)
list(APPEND POAC_DEPENDENCIES toml11::toml11)

FetchContent_Declare(
    clipp
    GIT_REPOSITORY https://github.com/muellan/clipp.git
    GIT_TAG        2c32b2f1f7cc530b1ec1f62c92f698643bb368db
)
FetchContent_MakeAvailable(clipp)
list(APPEND POAC_DEPENDENCIES clipp::clipp)

FetchContent_Declare(
    fmt
    GIT_REPOSITORY https://github.com/fmtlib/fmt.git
    GIT_TAG        7.1.3
)
FetchContent_MakeAvailable(fmt)
list(APPEND POAC_DEPENDENCIES fmt::fmt)

FetchContent_Declare(
    plog
    GIT_REPOSITORY https://github.com/SergiusTheBest/plog.git
    GIT_TAG        1.1.5
)
cmake_policy(SET CMP0048 NEW)
FetchContent_MakeAvailable(plog)
list(APPEND POAC_DEPENDENCIES plog::plog)

FetchContent_Declare(
    mitama-cpp-result
    GIT_REPOSITORY https://github.com/LoliGothick/mitama-cpp-result.git
    GIT_TAG        37e80b09e8dcf10ef4c2925de87a92cc750ecd90
)
FetchContent_MakeAvailable(mitama-cpp-result)
list(APPEND POAC_DEPENDENCIES mitama-cpp-result::mitama-cpp-result)

include(cmake/AddLibArchive.cmake)
target_include_directories(${PROJECT_NAME} PRIVATE ${LibArchive_INCLUDE_DIR})

include(cmake/AddOpenSSL.cmake)
target_include_directories(${PROJECT_NAME} PRIVATE ${OPENSSL_INCLUDE_DIR})

list(POP_BACK CMAKE_MESSAGE_INDENT)
if(missingDependencies)
    message(CHECK_FAIL "missing dependencies: ${missingDependencies}")
    message(FATAL_ERROR "missing dependencies found")
else()
    message(CHECK_PASS "all dependencies found")
endif()

message(STATUS "dependencies are ... ${POAC_DEPENDENCIES}")

target_link_libraries(
        ${PROJECT_NAME}
        ${STATIC_LINK_FLAG}
        ${OPENSSL_LIBRARIES}
        git2
        ${POAC_DEPENDENCIES}
        Boost::system
        ${LibArchive_LIBRARIES}
)

set(CONFIG_VERSION_FILE ${CMAKE_CURRENT_BINARY_DIR}/${PROJECT_NAME}-config-version.cmake)
include(CMakePackageConfigHelpers)
write_basic_package_version_file(
        ${CONFIG_VERSION_FILE} COMPATIBILITY AnyNewerVersion
)

install(DIRECTORY include/
        DESTINATION ${CMAKE_INSTALL_INCLUDEDIR}
        FILES_MATCHING PATTERN "*.hpp"
)
install(TARGETS ${PROJECT_NAME}
        EXPORT ${PROJECT_NAME}-config
)
install(EXPORT ${PROJECT_NAME}-config
        DESTINATION ${CMAKE_INSTALL_DATAROOTDIR}/${PROJECT_NAME}
        NAMESPACE ${PROJECT_NAME}::
)
install(FILES ${CONFIG_VERSION_FILE}
        DESTINATION ${CMAKE_INSTALL_DATAROOTDIR}/${PROJECT_NAME}
)
install(TARGETS ${PROJECT_NAME}
        DESTINATION bin
)

option(BUILD_TESTING "Do not build tests by default" OFF) # -DBUILD_TESTING=ON
include(CTest)
if (BUILD_TESTING AND ${CMAKE_SOURCE_DIR} STREQUAL ${PROJECT_SOURCE_DIR})
    enable_testing()
    add_subdirectory(tests)
endif ()<|MERGE_RESOLUTION|>--- conflicted
+++ resolved
@@ -85,20 +85,12 @@
 unset(missingDependencies)
 
 if (DEFINED POAC_DEPS_DIR)
-<<<<<<< HEAD
-    set(BOOST_ROOT "${POAC_DEPS_DIR}/boost")
-    set(LIBGIT2_DIR "${POAC_DEPS_DIR}/libgit2")
-=======
     if (NOT DEFINED BOOST_ROOT)
         set(BOOST_ROOT "${POAC_DEPS_DIR}/boost")
     endif ()
     if (NOT DEFINED LIBGIT2_DIR)
         set(LIBGIT2_DIR "${POAC_DEPS_DIR}/libgit2")
     endif ()
-    if (NOT DEFINED MITAMA_CPP_RESULT_DIR)
-        set(MITAMA_CPP_RESULT_DIR "${POAC_DEPS_DIR}/mitama-cpp-result")
-    endif ()
->>>>>>> 86ec492f
 endif ()
 
 include(cmake/AddBoost.cmake)
